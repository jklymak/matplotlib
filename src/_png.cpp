/* -*- mode: c++; c-basic-offset: 4 -*- */

/* For linux, png.h must be imported before Python.h because
   png.h needs to be the one to define setjmp.
   Undefining _POSIX_C_SOURCE and _XOPEN_SOURCE stops a couple
   of harmless warnings.
*/

#ifdef __linux__
#   include <png.h>
#   ifdef _POSIX_C_SOURCE
#       undef _POSIX_C_SOURCE
#   endif
#   ifdef _XOPEN_SOURCE
#       undef _XOPEN_SOURCE
#   endif
#   include "Python.h"
#else

/* Python API mandates Python.h is included *first* */
#   include "Python.h"

#   include <png.h>
#endif

// TODO: Un CXX-ify this module
#include "CXX/Extensions.hxx"
#include "numpy/arrayobject.h"
#include "mplutils.h"

// As reported in [3082058] build _png.so on aix
#ifdef _AIX
#undef jmpbuf
#endif

// the extension module
class _png_module : public Py::ExtensionModule<_png_module>
{
public:
    _png_module()
            : Py::ExtensionModule<_png_module>("_png")
    {
        add_varargs_method("write_png", &_png_module::write_png,
                           "write_png(buffer, width, height, fileobj, dpi=None)");
        add_varargs_method("read_png", &_png_module::read_png_float,
                           "read_png(fileobj)");
        add_varargs_method("read_png_float", &_png_module::read_png_float,
                           "read_png_float(fileobj)");
        add_varargs_method("read_png_uint8", &_png_module::read_png_uint8,
                           "read_png_uint8(fileobj)");
        initialize("Module to write PNG files");
    }

    virtual ~_png_module() {}

private:
    Py::Object write_png(const Py::Tuple& args);
    Py::Object read_png_uint8(const Py::Tuple& args);
    Py::Object read_png_float(const Py::Tuple& args);
    PyObject* _read_png(const Py::Object& py_fileobj, const bool float_result);
};

static void write_png_data(png_structp png_ptr, png_bytep data, png_size_t length)
{
    PyObject* py_file_obj = (PyObject*)png_get_io_ptr(png_ptr);
    PyObject* write_method = PyObject_GetAttrString(py_file_obj, "write");
    PyObject* result = NULL;
    if (write_method)
    {
        #if PY3K
        result = PyObject_CallFunction(write_method, (char *)"y#", data,
                                       length);
        #else
        result = PyObject_CallFunction(write_method, (char *)"s#", data,
                                       length);
        #endif
    }
    Py_XDECREF(write_method);
    Py_XDECREF(result);
}

static void flush_png_data(png_structp png_ptr)
{
    PyObject* py_file_obj = (PyObject*)png_get_io_ptr(png_ptr);
    PyObject* flush_method = PyObject_GetAttrString(py_file_obj, "flush");
    PyObject* result = NULL;
    if (flush_method)
    {
        result = PyObject_CallFunction(flush_method, (char *)"");
    }
    Py_XDECREF(flush_method);
    Py_XDECREF(result);
}

// this code is heavily adapted from the paint license, which is in
// the file paint.license (BSD compatible) included in this
// distribution.  TODO, add license file to MANIFEST.in and CVS
Py::Object _png_module::write_png(const Py::Tuple& args)
{
    args.verify_length(4, 5);

    FILE *fp = NULL;
    bool close_file = false;
    Py::Object buffer_obj = Py::Object(args[0]);
    PyObject* buffer = buffer_obj.ptr();
    if (!PyObject_CheckReadBuffer(buffer))
    {
        throw Py::TypeError("First argument must be an rgba buffer.");
    }

    const void* pixBufferPtr = NULL;
    Py_ssize_t pixBufferLength = 0;
    if (PyObject_AsReadBuffer(buffer, &pixBufferPtr, &pixBufferLength))
    {
        throw Py::ValueError("Couldn't get data from read buffer.");
    }

    png_byte* pixBuffer = (png_byte*)pixBufferPtr;
    int width = (int)Py::Int(args[1]);
    int height = (int)Py::Int(args[2]);

    if (pixBufferLength < width * height * 4)
    {
        throw Py::ValueError("Buffer and width, height don't seem to match.");
    }

    Py::Object py_fileobj = Py::Object(args[3]);
#if PY3K
    int fd = PyObject_AsFileDescriptor(py_fileobj.ptr());
    PyErr_Clear();
#endif
    if (py_fileobj.isString())
    {
        std::string fileName = Py::String(py_fileobj);
        const char *file_name = fileName.c_str();
        if ((fp = fopen(file_name, "wb")) == NULL)
        {
            throw Py::RuntimeError(
                Printf("Could not open file %s", file_name).str());
        }
        close_file = true;
    }
#if PY3K
    else if (fd != -1)
    {
        fp = fdopen(fd, "w");
    }
#else
    else if (PyFile_CheckExact(py_fileobj.ptr()))
    {
        fp = PyFile_AsFile(py_fileobj.ptr());
    }
#endif
    else
    {
        PyObject* write_method = PyObject_GetAttrString(
            py_fileobj.ptr(), "write");
        if (!(write_method && PyCallable_Check(write_method)))
        {
            Py_XDECREF(write_method);
            throw Py::TypeError(
                "Object does not appear to be a 8-bit string path or a Python file-like object");
        }
        Py_XDECREF(write_method);
    }

    png_bytep *row_pointers = NULL;
    png_structp png_ptr = NULL;
    png_infop info_ptr = NULL;

    try
    {
        struct png_color_8_struct sig_bit;
        png_uint_32 row;

        row_pointers = new png_bytep[height];
        for (row = 0; row < (png_uint_32)height; ++row)
        {
            row_pointers[row] = pixBuffer + row * width * 4;
        }

        png_ptr = png_create_write_struct(PNG_LIBPNG_VER_STRING, NULL, NULL, NULL);
        if (png_ptr == NULL)
        {
            throw Py::RuntimeError("Could not create write struct");
        }

        info_ptr = png_create_info_struct(png_ptr);
        if (info_ptr == NULL)
        {
            throw Py::RuntimeError("Could not create info struct");
        }

        if (setjmp(png_jmpbuf(png_ptr)))
        {
            throw Py::RuntimeError("Error building image");
        }

        if (fp)
        {
            png_init_io(png_ptr, fp);
        }
        else
        {
            png_set_write_fn(png_ptr, (void*)py_fileobj.ptr(),
                             &write_png_data, &flush_png_data);
        }
        png_set_IHDR(png_ptr, info_ptr,
                     width, height, 8,
                     PNG_COLOR_TYPE_RGB_ALPHA, PNG_INTERLACE_NONE,
                     PNG_COMPRESSION_TYPE_BASE, PNG_FILTER_TYPE_BASE);

        // Save the dpi of the image in the file
        if (args.size() == 5)
        {
            double dpi = Py::Float(args[4]);
            size_t dots_per_meter = (size_t)(dpi / (2.54 / 100.0));
            png_set_pHYs(png_ptr, info_ptr, dots_per_meter, dots_per_meter, PNG_RESOLUTION_METER);
        }

        // this a a color image!
        sig_bit.gray = 0;
        sig_bit.red = 8;
        sig_bit.green = 8;
        sig_bit.blue = 8;
        /* if the image has an alpha channel then */
        sig_bit.alpha = 8;
        png_set_sBIT(png_ptr, info_ptr, &sig_bit);

        png_write_info(png_ptr, info_ptr);
        png_write_image(png_ptr, row_pointers);
        png_write_end(png_ptr, info_ptr);
    }
    catch (...)
    {
        if (png_ptr && info_ptr)
        {
            png_destroy_write_struct(&png_ptr, &info_ptr);
        }
        delete [] row_pointers;
        if (fp && close_file)
        {
            fclose(fp);
        }
        /* Changed calls to png_destroy_write_struct to follow
           http://www.libpng.org/pub/png/libpng-manual.txt.
           This ensures the info_ptr memory is released.
        */
        throw;
    }

    png_destroy_write_struct(&png_ptr, &info_ptr);
    delete [] row_pointers;
#if PY3K
    if (fp)
    {
        fflush(fp);
    }
#endif
    if (fp && close_file)
    {
        fclose(fp);
    }

    if (PyErr_Occurred()) {
        throw Py::Exception();
    } else {
        return Py::Object();
    }
}

static void _read_png_data(PyObject* py_file_obj, png_bytep data, png_size_t length)
{
    PyObject* read_method = PyObject_GetAttrString(py_file_obj, "read");
    PyObject* result = NULL;
    char *buffer;
    Py_ssize_t bufflen;
    if (read_method)
    {
        result = PyObject_CallFunction(read_method, (char *)"i", length);
    }
    if (PyBytes_AsStringAndSize(result, &buffer, &bufflen) == 0)
    {
        if (bufflen == (Py_ssize_t)length)
        {
            memcpy(data, buffer, length);
        }
    }
    Py_XDECREF(read_method);
    Py_XDECREF(result);
}

static void read_png_data(png_structp png_ptr, png_bytep data, png_size_t length)
{
    PyObject* py_file_obj = (PyObject*)png_get_io_ptr(png_ptr);
    _read_png_data(py_file_obj, data, length);
}

PyObject*
_png_module::_read_png(const Py::Object& py_fileobj, const bool float_result)
{
    png_byte header[8];   // 8 is the maximum size that can be checked
    FILE* fp = NULL;
    bool close_file = false;

#if PY3K
    int fd = PyObject_AsFileDescriptor(py_fileobj.ptr());
    PyErr_Clear();
#endif

    if (py_fileobj.isString())
    {
        std::string fileName = Py::String(py_fileobj);
        const char *file_name = fileName.c_str();
        if ((fp = fopen(file_name, "rb")) == NULL)
        {
            throw Py::RuntimeError(
                Printf("Could not open file %s for reading", file_name).str());
        }
        close_file = true;
    }
#if PY3K
    else if (fd != -1) {
        fp = fdopen(fd, "r");
    }
#else
    else if (PyFile_CheckExact(py_fileobj.ptr()))
    {
        fp = PyFile_AsFile(py_fileobj.ptr());
    }
#endif
    else
    {
        PyObject* read_method = PyObject_GetAttrString(py_fileobj.ptr(), "read");
        if (!(read_method && PyCallable_Check(read_method)))
        {
            Py_XDECREF(read_method);
            throw Py::TypeError("Object does not appear to be a 8-bit string path or a Python file-like object");
        }
        Py_XDECREF(read_method);
    }

    if (fp)
    {
        if (fread(header, 1, 8, fp) != 8)
        {
            throw Py::RuntimeError(
                "_image_module::readpng: error reading PNG header");
        }
    }
    else
    {
        _read_png_data(py_fileobj.ptr(), header, 8);
    }
    if (png_sig_cmp(header, 0, 8))
    {
        throw Py::RuntimeError(
            "_image_module::readpng: file not recognized as a PNG file");
    }

    /* initialize stuff */
    png_structp png_ptr = png_create_read_struct(PNG_LIBPNG_VER_STRING, NULL, NULL, NULL);

    if (!png_ptr)
    {
        throw Py::RuntimeError(
            "_image_module::readpng:  png_create_read_struct failed");
    }

    png_infop info_ptr = png_create_info_struct(png_ptr);
    if (!info_ptr)
    {
        throw Py::RuntimeError(
            "_image_module::readpng:  png_create_info_struct failed");
    }

    if (setjmp(png_jmpbuf(png_ptr)))
    {
        throw Py::RuntimeError(
            "_image_module::readpng:  error during init_io");
    }

    if (fp)
    {
        png_init_io(png_ptr, fp);
    }
    else
    {
        png_set_read_fn(png_ptr, (void*)py_fileobj.ptr(), &read_png_data);
    }
    png_set_sig_bytes(png_ptr, 8);
    png_read_info(png_ptr, info_ptr);

    png_uint_32 width = png_get_image_width(png_ptr, info_ptr);
    png_uint_32 height = png_get_image_height(png_ptr, info_ptr);

    int bit_depth = png_get_bit_depth(png_ptr, info_ptr);

    // Unpack 1, 2, and 4-bit images
    if (bit_depth < 8)
        png_set_packing(png_ptr);

    // If sig bits are set, shift data
    png_color_8p sig_bit;
    if ((png_get_color_type(png_ptr, info_ptr) != PNG_COLOR_TYPE_PALETTE) &&
        png_get_sBIT(png_ptr, info_ptr, &sig_bit))
    {
        png_set_shift(png_ptr, sig_bit);
    }

    // Convert big endian to little
    if (bit_depth == 16)
    {
        png_set_swap(png_ptr);
    }

    // Convert palletes to full RGB
    if (png_get_color_type(png_ptr, info_ptr) == PNG_COLOR_TYPE_PALETTE)
    {
        png_set_palette_to_rgb(png_ptr);
    }

    // If there's an alpha channel convert gray to RGB
    if (png_get_color_type(png_ptr, info_ptr) == PNG_COLOR_TYPE_GRAY_ALPHA)
    {
        png_set_gray_to_rgb(png_ptr);
    }

    png_set_interlace_handling(png_ptr);
    png_read_update_info(png_ptr, info_ptr);

    /* read file */
    if (setjmp(png_jmpbuf(png_ptr)))
    {
        throw Py::RuntimeError(
            "_image_module::readpng: error during read_image");
    }

    png_bytep *row_pointers = new png_bytep[height];
    png_uint_32 row;

    for (row = 0; row < height; row++)
    {
        row_pointers[row] = new png_byte[png_get_rowbytes(png_ptr,info_ptr)];
    }

    png_read_image(png_ptr, row_pointers);

    npy_intp dimensions[3];
    dimensions[0] = height;  //numrows
    dimensions[1] = width;   //numcols
    if (png_get_color_type(png_ptr, info_ptr) & PNG_COLOR_MASK_ALPHA)
    {
        dimensions[2] = 4;     //RGBA images
    }
    else if (png_get_color_type(png_ptr, info_ptr) & PNG_COLOR_MASK_COLOR)
    {
        dimensions[2] = 3;     //RGB images
    }
    else
    {
        dimensions[2] = 1;     //Greyscale images
    }
    //For gray, return an x by y array, not an x by y by 1
    int num_dims  = (png_get_color_type(png_ptr, info_ptr)
                                & PNG_COLOR_MASK_COLOR) ? 3 : 2;

<<<<<<< HEAD
    PyArrayObject *A = NULL;
    if (float_result) {
        double max_value = (1 << ((bit_depth < 8) ? 8 : bit_depth)) - 1;
=======
    double max_value = (1 << bit_depth) - 1;
    PyArrayObject *A = (PyArrayObject *) PyArray_SimpleNew(
        num_dims, dimensions, PyArray_FLOAT);
>>>>>>> f57dddc2

        A = (PyArrayObject *) PyArray_SimpleNew(num_dims, dimensions, NPY_FLOAT);

        if (A == NULL)
        {
            throw Py::MemoryError("Could not allocate image array");
        }

        for (png_uint_32 y = 0; y < height; y++)
        {
            png_byte* row = row_pointers[y];
            for (png_uint_32 x = 0; x < width; x++)
            {
                size_t offset = y * A->strides[0] + x * A->strides[1];
                if (bit_depth == 16)
                {
                    png_uint_16* ptr = &reinterpret_cast<png_uint_16*>(row)[x * dimensions[2]];
                    for (png_uint_32 p = 0; p < (png_uint_32)dimensions[2]; p++)
                    {
                        *(float*)(A->data + offset + p*A->strides[2]) = (float)(ptr[p]) / max_value;
                    }
                }
                else
                {
                    png_byte* ptr = &(row[x * dimensions[2]]);
                    for (png_uint_32 p = 0; p < (png_uint_32)dimensions[2]; p++)
                    {
                        *(float*)(A->data + offset + p*A->strides[2]) = (float)(ptr[p]) / max_value;
                    }
                }
            }
        }
    } else {
        A = (PyArrayObject *) PyArray_SimpleNew(num_dims, dimensions, NPY_UBYTE);

        if (A == NULL)
        {
            throw Py::MemoryError("Could not allocate image array");
        }

        for (png_uint_32 y = 0; y < height; y++)
        {
            png_byte* row = row_pointers[y];
            for (png_uint_32 x = 0; x < width; x++)
            {
                size_t offset = y * A->strides[0] + x * A->strides[1];
                if (bit_depth == 16)
                {
                    png_uint_16* ptr = &reinterpret_cast<png_uint_16*>(row)[x * dimensions[2]];
                    for (png_uint_32 p = 0; p < (png_uint_32)dimensions[2]; p++)
                    {
                        *(png_byte*)(A->data + offset + p*A->strides[2]) = ptr[p] >> 8;
                    }
                }
                else
                {
                    png_byte* ptr = &(row[x * dimensions[2]]);
                    for (png_uint_32 p = 0; p < (png_uint_32)dimensions[2]; p++)
                    {
                        *(png_byte*)(A->data + offset + p*A->strides[2]) = ptr[p];
                    }
                }
            }
        }
    }

    //free the png memory
    png_read_end(png_ptr, info_ptr);
#ifndef png_infopp_NULL
    png_destroy_read_struct(&png_ptr, &info_ptr, NULL);
#else
    png_destroy_read_struct(&png_ptr, &info_ptr, png_infopp_NULL);
#endif
    if (close_file)
    {
        fclose(fp);
    }
    for (row = 0; row < height; row++)
    {
        delete [] row_pointers[row];
    }
    delete [] row_pointers;

    if (PyErr_Occurred()) {
        Py_DECREF((PyObject *)A);
        return NULL;
    } else {
        return (PyObject *)A;
    }
}

Py::Object
_png_module::read_png_float(const Py::Tuple& args)
{
    args.verify_length(1);
    return Py::asObject(_read_png(args[0], true));
}

Py::Object
_png_module::read_png_uint8(const Py::Tuple& args)
{
    args.verify_length(1);
    return Py::asObject(_read_png(args[0], false));
}

PyMODINIT_FUNC
#if PY3K
PyInit__png(void)
#else
init_png(void)
#endif
{
    import_array();

    static _png_module* _png = NULL;
    _png = new _png_module;

#if PY3K
    return _png->module().ptr();
#endif
}<|MERGE_RESOLUTION|>--- conflicted
+++ resolved
@@ -465,17 +465,11 @@
     int num_dims  = (png_get_color_type(png_ptr, info_ptr)
                                 & PNG_COLOR_MASK_COLOR) ? 3 : 2;
 
-<<<<<<< HEAD
     PyArrayObject *A = NULL;
     if (float_result) {
-        double max_value = (1 << ((bit_depth < 8) ? 8 : bit_depth)) - 1;
-=======
-    double max_value = (1 << bit_depth) - 1;
-    PyArrayObject *A = (PyArrayObject *) PyArray_SimpleNew(
-        num_dims, dimensions, PyArray_FLOAT);
->>>>>>> f57dddc2
-
-        A = (PyArrayObject *) PyArray_SimpleNew(num_dims, dimensions, NPY_FLOAT);
+        double max_value = (1 << bit_depth) - 1;
+        PyArrayObject *A = (PyArrayObject *) PyArray_SimpleNew(
+            num_dims, dimensions, PyArray_FLOAT);
 
         if (A == NULL)
         {
