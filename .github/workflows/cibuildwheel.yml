---
name: Build CI wheels

on:
  # Save CI by only running this on release branches or tags.
  push:
    branches:
      - main
      - v[0-9]+.[0-9]+.x
    tags:
      - v*
  # Also allow running this action on PRs if requested by applying the
  # "Run cibuildwheel" label.
  pull_request:
    types:
      - opened
      - synchronize
      - reopened
      - labeled

permissions:
  contents: read

jobs:
  build_wheels:
    if: |
      github.event_name == 'push' ||
      github.event_name == 'pull_request' && (
        (
          github.event.action == 'labeled' &&
          github.event.label.name == 'Run cibuildwheel'
        ) ||
        contains(github.event.pull_request.labels.*.name, 'Run cibuildwheel')
      )
    name: Build wheels on ${{ matrix.os }}
    runs-on: ${{ matrix.os }}
    env:
      CIBW_ARCHS_MACOS: "x86_64 universal2 arm64"
      MACOSX_DEPLOYMENT_TARGET: "10.12"
      CIBW_BEFORE_BUILD_WINDOWS: >-
        pip install certifi delvewheel oldest-supported-numpy &&
        git clean -fxd build
      CIBW_REPAIR_WHEEL_COMMAND_WINDOWS: >-
        delvewheel repair -w {dest_dir} {wheel}
    strategy:
      matrix:
        os: [ubuntu-20.04, windows-latest, macos-11]
        cibw_archs: ["auto"]
        include:
          - os: ubuntu-20.04
            cibw_archs: "aarch64"

    steps:
      - name: Set up QEMU
        if: matrix.cibw_archs == 'aarch64'
        uses: docker/setup-qemu-action@v2
        with:
          platforms: arm64

      - uses: actions/checkout@v3
        with:
          fetch-depth: 0

      - name: Build wheels for CPython 3.11
<<<<<<< HEAD
        uses: pypa/cibuildwheel@v2.12.0
=======
        uses: pypa/cibuildwheel@v2.11.2
>>>>>>> 11878dd1
        env:
          CIBW_BUILD: "cp311-*"
          CIBW_SKIP: "*-musllinux*"
          CIBW_MANYLINUX_X86_64_IMAGE: manylinux2014
          CIBW_MANYLINUX_I686_IMAGE: manylinux2014
          CIBW_BEFORE_BUILD: >-
            pip install certifi oldest-supported-numpy &&
            git clean -fxd build
          MPL_DISABLE_FH4: "yes"
          CIBW_ARCHS: ${{ matrix.cibw_archs }}

      - name: Build wheels for CPython 3.10
<<<<<<< HEAD
        uses: pypa/cibuildwheel@v2.12.0
=======
        uses: pypa/cibuildwheel@v2.11.2
>>>>>>> 11878dd1
        env:
          CIBW_BUILD: "cp310-*"
          CIBW_SKIP: "*-musllinux*"
          CIBW_MANYLINUX_X86_64_IMAGE: manylinux2014
          CIBW_MANYLINUX_I686_IMAGE: manylinux2014
          CIBW_BEFORE_BUILD: >-
            pip install certifi oldest-supported-numpy &&
            git clean -fxd build
          MPL_DISABLE_FH4: "yes"
          CIBW_ARCHS: ${{ matrix.cibw_archs }}

      - name: Build wheels for CPython 3.9
<<<<<<< HEAD
        uses: pypa/cibuildwheel@v2.12.0
=======
        uses: pypa/cibuildwheel@v2.11.2
>>>>>>> 11878dd1
        env:
          CIBW_BUILD: "cp39-*"
          CIBW_SKIP: "*-musllinux*"
          CIBW_MANYLINUX_X86_64_IMAGE: manylinux2014
          CIBW_MANYLINUX_I686_IMAGE: manylinux2014
          CIBW_BEFORE_BUILD: >-
            pip install certifi oldest-supported-numpy &&
            git clean -fxd build
          MPL_DISABLE_FH4: "yes"
          CIBW_ARCHS: ${{ matrix.cibw_archs }}

      - name: Build wheels for CPython 3.8
<<<<<<< HEAD
        uses: pypa/cibuildwheel@v2.11.4
=======
        uses: pypa/cibuildwheel@v2.11.2
>>>>>>> 11878dd1
        env:
          CIBW_BUILD: "cp38-*"
          CIBW_SKIP: "*-musllinux*"
          CIBW_MANYLINUX_X86_64_IMAGE: manylinux2010
          CIBW_MANYLINUX_I686_IMAGE: manylinux2010
          CIBW_BEFORE_BUILD: >-
            pip install certifi numpy==1.19.2 &&
            git clean -fxd build
          MPL_DISABLE_FH4: "yes"
          CIBW_ARCHS: ${{ matrix.cibw_archs }}

      - name: Build wheels for PyPy
<<<<<<< HEAD
        uses: pypa/cibuildwheel@v2.12.0
=======
        uses: pypa/cibuildwheel@v2.11.2
>>>>>>> 11878dd1
        env:
          CIBW_BUILD: "pp38-* pp39-*"
          CIBW_SKIP: "*-musllinux*"
          CIBW_BEFORE_BUILD: >-
            pip install certifi oldest-supported-numpy &&
            git clean -fxd build
          CIBW_ARCHS: ${{ matrix.cibw_archs }}
        if: matrix.cibw_archs != 'aarch64'

      - name: Validate that LICENSE files are included in wheels
        run: |
          python3 ./ci/check_wheel_licenses.py

      - uses: actions/upload-artifact@v3
        with:
          name: wheels
          path: ./wheelhouse/*.whl
          if-no-files-found: error<|MERGE_RESOLUTION|>--- conflicted
+++ resolved
@@ -62,11 +62,7 @@
           fetch-depth: 0
 
       - name: Build wheels for CPython 3.11
-<<<<<<< HEAD
         uses: pypa/cibuildwheel@v2.12.0
-=======
-        uses: pypa/cibuildwheel@v2.11.2
->>>>>>> 11878dd1
         env:
           CIBW_BUILD: "cp311-*"
           CIBW_SKIP: "*-musllinux*"
@@ -79,11 +75,7 @@
           CIBW_ARCHS: ${{ matrix.cibw_archs }}
 
       - name: Build wheels for CPython 3.10
-<<<<<<< HEAD
         uses: pypa/cibuildwheel@v2.12.0
-=======
-        uses: pypa/cibuildwheel@v2.11.2
->>>>>>> 11878dd1
         env:
           CIBW_BUILD: "cp310-*"
           CIBW_SKIP: "*-musllinux*"
@@ -96,11 +88,7 @@
           CIBW_ARCHS: ${{ matrix.cibw_archs }}
 
       - name: Build wheels for CPython 3.9
-<<<<<<< HEAD
         uses: pypa/cibuildwheel@v2.12.0
-=======
-        uses: pypa/cibuildwheel@v2.11.2
->>>>>>> 11878dd1
         env:
           CIBW_BUILD: "cp39-*"
           CIBW_SKIP: "*-musllinux*"
@@ -113,11 +101,7 @@
           CIBW_ARCHS: ${{ matrix.cibw_archs }}
 
       - name: Build wheels for CPython 3.8
-<<<<<<< HEAD
-        uses: pypa/cibuildwheel@v2.11.4
-=======
-        uses: pypa/cibuildwheel@v2.11.2
->>>>>>> 11878dd1
+        uses: pypa/cibuildwheel@v2.12.0
         env:
           CIBW_BUILD: "cp38-*"
           CIBW_SKIP: "*-musllinux*"
@@ -130,11 +114,7 @@
           CIBW_ARCHS: ${{ matrix.cibw_archs }}
 
       - name: Build wheels for PyPy
-<<<<<<< HEAD
         uses: pypa/cibuildwheel@v2.12.0
-=======
-        uses: pypa/cibuildwheel@v2.11.2
->>>>>>> 11878dd1
         env:
           CIBW_BUILD: "pp38-* pp39-*"
           CIBW_SKIP: "*-musllinux*"
