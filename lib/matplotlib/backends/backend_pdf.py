--- conflicted
+++ resolved
@@ -1842,14 +1842,8 @@
         texmanager = self.get_texmanager()
         fontsize = prop.get_size_in_points()
         dvifile = texmanager.make_dvi(s, fontsize)
-<<<<<<< HEAD
         with dviread.Dvi(dvifile, 72) as dvi:
-            page = six.next(iter(dvi))
-=======
-        dvi = dviread.Dvi(dvifile, 72)
-        page = next(iter(dvi))
-        dvi.close()
->>>>>>> 4b662727
+            page = next(iter(dvi))
 
         # Gather font information and do some setup for combining
         # characters into strings. The variable seq will contain a
