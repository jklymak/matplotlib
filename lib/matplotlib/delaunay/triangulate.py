from __future__ import print_function
import warnings
# 2.3 compatibility
try:
    set
except NameError:
    import sets
    set = sets.Set
from itertools import izip

import numpy as np

from matplotlib._delaunay import delaunay
from interpolate import LinearInterpolator, NNInterpolator

__all__ = ['Triangulation', 'DuplicatePointWarning']


class DuplicatePointWarning(RuntimeWarning):
    """Duplicate points were passed in to the triangulation routine.
    """


class Triangulation(object):
    """A Delaunay triangulation of points in a plane.

    Triangulation(x, y)
    x, y -- the coordinates of the points as 1-D arrays of floats

    Let us make the following definitions:
        npoints = number of points input
        nedges = number of edges in the triangulation
        ntriangles = number of triangles in the triangulation

        point_id = an integer identifying a particular point (specifically, an
            index into x and y), range(0, npoints)
        edge_id = an integer identifying a particular edge, range(0, nedges)
        triangle_id = an integer identifying a particular triangle
            range(0, ntriangles)

    Attributes: (all should be treated as read-only to maintain consistency)
      x, y -- the coordinates of the points as 1-D arrays of floats.

      circumcenters -- (ntriangles, 2) array of floats giving the (x,y)
        coordinates of the circumcenters of each triangle (indexed by a
        triangle_id).

      edge_db -- (nedges, 2) array of point_id's giving the points forming
        each edge in no particular order; indexed by an edge_id.

      triangle_nodes -- (ntriangles, 3) array of point_id's giving the points
        forming each triangle in counter-clockwise order; indexed by a
        triangle_id.

      triangle_neighbors -- (ntriangles, 3) array of triangle_id's giving the
        neighboring triangle; indexed by a triangle_id.

        The value can also be -1 meaning that that edge is on the convex hull of
        the points and there is no neighbor on that edge. The values are ordered
        such that triangle_neighbors[tri, i] corresponds with the edge
        *opposite* triangle_nodes[tri, i]. As such, these neighbors are also in
        counter-clockwise order.

      hull -- list of point_id's giving the nodes which form the convex hull
        of the point set. This list is sorted in counter-clockwise order.

    Duplicate points.
      If there are no duplicate points, Triangulation stores the specified
      x and y arrays and there is no difference between the client's and
      Triangulation's understanding of point indices used in edge_db,
      triangle_nodes and hull.

      If there are duplicate points, they are removed from the stored
      self.x and self.y as the underlying delaunay code cannot deal with
      duplicates.  len(self.x) is therefore equal to len(x) minus the
      number of duplicate points.  Triangulation's edge_db, triangle_nodes
      and hull refer to point indices in self.x and self.y, for internal
      consistency within Triangulation and the corresponding Interpolator
      classes.  Client code must take care to deal with this in one of
      two ways:

      1. Ignore the x,y it specified in Triangulation's constructor and
         use triangulation.x and triangulation.y instead, as these are
         consistent with edge_db, triangle_nodes and hull.

      2. If using the x,y the client specified then edge_db,
         triangle_nodes and hull should be passed through the function
         to_client_point_indices() first.
    """
    def __init__(self, x, y):
        self.x = np.asarray(x, dtype=np.float64)
        self.y = np.asarray(y, dtype=np.float64)

        if self.x.shape != self.y.shape or len(self.x.shape) != 1:
            raise ValueError("x,y must be equal-length 1-D arrays")

        self.old_shape = self.x.shape
        duplicates = self._get_duplicate_point_indices()

        if len(duplicates) > 0:
            warnings.warn(
                "Input data contains duplicate x,y points; some values are ignored.",
                DuplicatePointWarning,
            )

            # self.j_unique is the array of non-duplicate indices, in
            # increasing order.
            self.j_unique = np.delete(np.arange(len(self.x)), duplicates)
            self.x = self.x[self.j_unique]
            self.y = self.y[self.j_unique]
        else:
            self.j_unique = None

        # If there are duplicate points, need a map of point indices used
        # by delaunay to those used by client.  If there are no duplicate
        # points then the map is not needed.  Either way, the map is
        # conveniently the same as j_unique, so share it.
        self._client_point_index_map = self.j_unique

        self.circumcenters, self.edge_db, self.triangle_nodes, \
            self.triangle_neighbors = delaunay(self.x, self.y)

        self.hull = self._compute_convex_hull()

    def _get_duplicate_point_indices(self):
        """Return array of indices of x,y points that are duplicates of
        previous points. Indices are in no particular order.
        """
        # Indices of sorted x,y points.
        j_sorted = np.lexsort(keys=(self.x, self.y))
<<<<<<< HEAD
        mask_unique = np.hstack([
            True,
            (np.diff(self.x[j_sorted]) != 0) | (np.diff(self.y[j_sorted]) != 0),
=======

        # Mask, in j_sorted order, which is True for duplicate points.
        mask_duplicates = np.hstack([
            False,
            (np.diff(self.x[j_sorted]) == 0) & (np.diff(self.y[j_sorted]) == 0),
>>>>>>> 97f71309
        ])

        # Array of duplicate point indices, in no particular order.
        return j_sorted[mask_duplicates]

    def _compute_convex_hull(self):
        """Extract the convex hull from the triangulation information.

        The output will be a list of point_id's in counter-clockwise order
        forming the convex hull of the data set.
        """
        border = (self.triangle_neighbors == -1)

        edges = {}
        edges.update(dict(izip(self.triangle_nodes[border[:,0]][:,1],
                               self.triangle_nodes[border[:,0]][:,2])))
        edges.update(dict(izip(self.triangle_nodes[border[:,1]][:,2],
                               self.triangle_nodes[border[:,1]][:,0])))
        edges.update(dict(izip(self.triangle_nodes[border[:,2]][:,0],
                               self.triangle_nodes[border[:,2]][:,1])))

        # Take an arbitrary starting point and its subsequent node
        hull = list(edges.popitem())
        while edges:
            hull.append(edges.pop(hull[-1]))

        # hull[-1] == hull[0], so remove hull[-1]
        hull.pop()

        return hull

    def to_client_point_indices(self, array):
        """Converts any array of point indices used within this class to
        refer to point indices within the (x,y) arrays specified in the
        constructor before duplicates were removed.
        """
        if self._client_point_index_map is not None:
            return self._client_point_index_map[array]
        else:
            return array

    def linear_interpolator(self, z, default_value=np.nan):
        """Get an object which can interpolate within the convex hull by
        assigning a plane to each triangle.

        z -- an array of floats giving the known function values at each point
          in the triangulation.
        """
        z = np.asarray(z, dtype=np.float64)
        if z.shape != self.old_shape:
            raise ValueError("z must be the same shape as x and y")
        if self.j_unique is not None:
            z = z[self.j_unique]

        return LinearInterpolator(self, z, default_value)

    def nn_interpolator(self, z, default_value=np.nan):
        """Get an object which can interpolate within the convex hull by
        the natural neighbors method.

        z -- an array of floats giving the known function values at each point
          in the triangulation.
        """
        z = np.asarray(z, dtype=np.float64)
        if z.shape != self.old_shape:
            raise ValueError("z must be the same shape as x and y")
        if self.j_unique is not None:
            z = z[self.j_unique]

        return NNInterpolator(self, z, default_value)

    def prep_extrapolator(self, z, bbox=None):
        if bbox is None:
            bbox = (self.x[0], self.x[0], self.y[0], self.y[0])
        minx, maxx, miny, maxy = np.asarray(bbox, np.float64)
        minx = min(minx, np.minimum.reduce(self.x))
        miny = min(miny, np.minimum.reduce(self.y))
        maxx = max(maxx, np.maximum.reduce(self.x))
        maxy = max(maxy, np.maximum.reduce(self.y))
        M = max((maxx-minx)/2, (maxy-miny)/2)
        midx = (minx + maxx)/2.0
        midy = (miny + maxy)/2.0

        xp, yp= np.array([[midx+3*M, midx, midx-3*M],
                          [midy, midy+3*M, midy-3*M]])
        x1 = np.hstack((self.x, xp))
        y1 = np.hstack((self.y, yp))
        newtri = self.__class__(x1, y1)

        # do a least-squares fit to a plane to make pseudo-data
        xy1 = np.ones((len(self.x), 3), np.float64)
        xy1[:,0] = self.x
        xy1[:,1] = self.y
        from numpy.dual import lstsq
        c, res, rank, s = lstsq(xy1, z)
        zp = np.hstack((z, xp*c[0] + yp*c[1] + c[2]))

        return newtri, zp

    def nn_extrapolator(self, z, bbox=None, default_value=np.nan):
        newtri, zp = self.prep_extrapolator(z, bbox)
        return newtri.nn_interpolator(zp, default_value)

    def linear_extrapolator(self, z, bbox=None, default_value=np.nan):
        newtri, zp = self.prep_extrapolator(z, bbox)
        return newtri.linear_interpolator(zp, default_value)

    def node_graph(self):
        """Return a graph of node_id's pointing to node_id's.

        The arcs of the graph correspond to the edges in the triangulation.

        {node_id: set([node_id, ...]), ...}
        """
        g = {}
        for i, j in self.edge_db:
            s = g.setdefault(i, set())
            s.add(j)
            s = g.setdefault(j, set())
            s.add(i)
        return g<|MERGE_RESOLUTION|>--- conflicted
+++ resolved
@@ -128,17 +128,9 @@
         """
         # Indices of sorted x,y points.
         j_sorted = np.lexsort(keys=(self.x, self.y))
-<<<<<<< HEAD
-        mask_unique = np.hstack([
-            True,
-            (np.diff(self.x[j_sorted]) != 0) | (np.diff(self.y[j_sorted]) != 0),
-=======
-
-        # Mask, in j_sorted order, which is True for duplicate points.
         mask_duplicates = np.hstack([
             False,
             (np.diff(self.x[j_sorted]) == 0) & (np.diff(self.y[j_sorted]) == 0),
->>>>>>> 97f71309
         ])
 
         # Array of duplicate point indices, in no particular order.
