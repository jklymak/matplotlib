--- conflicted
+++ resolved
@@ -22,12 +22,8 @@
 from __future__ import (absolute_import, division, print_function,
                         unicode_literals)
 
-<<<<<<< HEAD
-from matplotlib.externals import six
-=======
 import six
 from six.moves import cPickle as pickle
->>>>>>> 0658343d
 
 """
 KNOWN ISSUES
