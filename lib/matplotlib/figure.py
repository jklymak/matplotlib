"""
The figure module provides the top-level
:class:`~matplotlib.artist.Artist`, the :class:`Figure`, which
contains all the plot elements.  The following classes are defined

:class:`SubplotParams`
    control the default spacing of the subplots

:class:`Figure`
    top level container for all plot elements

"""

from __future__ import (absolute_import, division, print_function,
                        unicode_literals)

from matplotlib.externals import six

import warnings
from operator import itemgetter

import numpy as np

from matplotlib import rcParams
from matplotlib import docstring
from matplotlib import __version__ as _mpl_version

import matplotlib.artist as martist
from matplotlib.artist import Artist, allow_rasterization

import matplotlib.cbook as cbook

from matplotlib.cbook import Stack, iterable

from matplotlib import _image
from matplotlib.image import FigureImage

import matplotlib.colorbar as cbar

from matplotlib.axes import Axes, SubplotBase, subplot_class_factory
from matplotlib.blocking_input import BlockingMouseInput, BlockingKeyMouseInput
from matplotlib.gridspec import GridSpec
from matplotlib.legend import Legend
from matplotlib.patches import Rectangle
from matplotlib.projections import (get_projection_names,
                                    process_projection_requirements)
from matplotlib.text import Text, _process_text_args
from matplotlib.transforms import (Affine2D, Bbox, BboxTransformTo,
                                   TransformedBbox)
from matplotlib.backend_bases import NonGuiException

docstring.interpd.update(projection_names=get_projection_names())


def _stale_figure_callback(self, val):
    if self.figure:
        self.figure.stale = val


class AxesStack(Stack):
    """
    Specialization of the Stack to handle all tracking of Axes in a Figure.
    This stack stores ``key, (ind, axes)`` pairs, where:

        * **key** should be a hash of the args and kwargs
          used in generating the Axes.
        * **ind** is a serial number for tracking the order
          in which axes were added.

    The AxesStack is a callable, where ``ax_stack()`` returns
    the current axes. Alternatively the :meth:`current_key_axes` will
    return the current key and associated axes.

    """
    def __init__(self):
        Stack.__init__(self)
        self._ind = 0

    def as_list(self):
        """
        Return a list of the Axes instances that have been added to the figure
        """
        ia_list = [a for k, a in self._elements]
        ia_list.sort()
        return [a for i, a in ia_list]

    def get(self, key):
        """
        Return the Axes instance that was added with *key*.
        If it is not present, return None.
        """
        item = dict(self._elements).get(key)
        if item is None:
            return None
        return item[1]

    def _entry_from_axes(self, e):
        ind, k = dict([(a, (ind, k)) for (k, (ind, a)) in self._elements])[e]
        return (k, (ind, e))

    def remove(self, a):
        """Remove the axes from the stack."""
        Stack.remove(self, self._entry_from_axes(a))

    def bubble(self, a):
        """
        Move the given axes, which must already exist in the
        stack, to the top.
        """
        return Stack.bubble(self, self._entry_from_axes(a))

    def add(self, key, a):
        """
        Add Axes *a*, with key *key*, to the stack, and return the stack.

        If *a* is already on the stack, don't add it again, but
        return *None*.
        """
        # All the error checking may be unnecessary; but this method
        # is called so seldom that the overhead is negligible.
        if not isinstance(a, Axes):
            raise ValueError("second argument, %s, is not an Axes" % a)
        try:
            hash(key)
        except TypeError:
            raise ValueError("first argument, %s, is not a valid key" % key)

        a_existing = self.get(key)
        if a_existing is not None:
            Stack.remove(self, (key, a_existing))
            warnings.warn(
                "key %s already existed; Axes is being replaced" % key)
            # I don't think the above should ever happen.

        if a in self:
            return None
        self._ind += 1
        return Stack.push(self, (key, (self._ind, a)))

    def current_key_axes(self):
        """
        Return a tuple of ``(key, axes)`` for the active axes.

        If no axes exists on the stack, then returns ``(None, None)``.

        """
        if not len(self._elements):
            return self._default, self._default
        else:
            key, (index, axes) = self._elements[self._pos]
            return key, axes

    def __call__(self):
        return self.current_key_axes()[1]

    def __contains__(self, a):
        return a in self.as_list()


class SubplotParams(object):
    """
    A class to hold the parameters for a subplot
    """
    def __init__(self, left=None, bottom=None, right=None, top=None,
                 wspace=None, hspace=None):
        """
        All dimensions are fraction of the figure width or height.
        All values default to their rc params

        The following attributes are available

        *left*  : 0.125
            The left side of the subplots of the figure

        *right* : 0.9
            The right side of the subplots of the figure

        *bottom* : 0.1
            The bottom of the subplots of the figure

        *top* : 0.9
            The top of the subplots of the figure

        *wspace* : 0.2
            The amount of width reserved for blank space between subplots

        *hspace* : 0.2
            The amount of height reserved for white space between subplots
        """

        self.validate = True
        self.update(left, bottom, right, top, wspace, hspace)

    def update(self, left=None, bottom=None, right=None, top=None,
               wspace=None, hspace=None):
        """
        Update the current values.  If any kwarg is None, default to
        the current value, if set, otherwise to rc

        """

        thisleft = getattr(self, 'left', None)
        thisright = getattr(self, 'right', None)
        thistop = getattr(self, 'top', None)
        thisbottom = getattr(self, 'bottom', None)
        thiswspace = getattr(self, 'wspace', None)
        thishspace = getattr(self, 'hspace', None)

        self._update_this('left', left)
        self._update_this('right', right)
        self._update_this('bottom', bottom)
        self._update_this('top', top)
        self._update_this('wspace', wspace)
        self._update_this('hspace', hspace)

        def reset():
            self.left = thisleft
            self.right = thisright
            self.top = thistop
            self.bottom = thisbottom
            self.wspace = thiswspace
            self.hspace = thishspace

        if self.validate:
            if self.left >= self.right:
                reset()
                raise ValueError('left cannot be >= right')

            if self.bottom >= self.top:
                reset()
                raise ValueError('bottom cannot be >= top')

    def _update_this(self, s, val):
        if val is None:
            val = getattr(self, s, None)
            if val is None:
                key = 'figure.subplot.' + s
                val = rcParams[key]

        setattr(self, s, val)


class Figure(Artist):

    """
    The Figure instance supports callbacks through a *callbacks*
    attribute which is a :class:`matplotlib.cbook.CallbackRegistry`
    instance.  The events you can connect to are 'dpi_changed', and
    the callback will be called with ``func(fig)`` where fig is the
    :class:`Figure` instance.

    *patch*
       The figure patch is drawn by a
       :class:`matplotlib.patches.Rectangle` instance

    *suppressComposite*
       For multiple figure images, the figure will make composite
       images depending on the renderer option_image_nocomposite
       function.  If suppressComposite is True|False, this will
       override the renderer.
    """

    def __str__(self):
        return "Figure(%gx%g)" % tuple(self.bbox.size)

    def __init__(self,
                 figsize=None,  # defaults to rc figure.figsize
                 dpi=None,  # defaults to rc figure.dpi
                 facecolor=None,  # defaults to rc figure.facecolor
                 edgecolor=None,  # defaults to rc figure.edgecolor
                 linewidth=0.0,  # the default linewidth of the frame
                 frameon=None,  # whether or not to draw the figure frame
                 subplotpars=None,  # default to rc
                 tight_layout=None,  # default to rc figure.autolayout
                 ):
        """
        *figsize*
            w,h tuple in inches

        *dpi*
            Dots per inch

        *facecolor*
            The figure patch facecolor; defaults to rc ``figure.facecolor``

        *edgecolor*
            The figure patch edge color; defaults to rc ``figure.edgecolor``

        *linewidth*
            The figure patch edge linewidth; the default linewidth of the frame

        *frameon*
            If *False*, suppress drawing the figure frame

        *subplotpars*
            A :class:`SubplotParams` instance, defaults to rc

        *tight_layout*
            If *False* use *subplotpars*; if *True* adjust subplot
            parameters using :meth:`tight_layout` with default padding.
            When providing a dict containing the keys `pad`, `w_pad`, `h_pad`
            and `rect`, the default :meth:`tight_layout` paddings will be
            overridden.
            Defaults to rc ``figure.autolayout``.
        """
        Artist.__init__(self)
        # remove the non-figure artist _axes property
        # as it makes no sense for a figure to be _in_ an axes
        # this is used by the property methods in the artist base class
        # which are over-ridden in this class
        del self._axes
        self.callbacks = cbook.CallbackRegistry()

        if figsize is None:
            figsize = rcParams['figure.figsize']
        if dpi is None:
            dpi = rcParams['figure.dpi']
        if facecolor is None:
            facecolor = rcParams['figure.facecolor']
        if edgecolor is None:
            edgecolor = rcParams['figure.edgecolor']
        if frameon is None:
            frameon = rcParams['figure.frameon']

        self.dpi_scale_trans = Affine2D()
        self.dpi = dpi
        self.bbox_inches = Bbox.from_bounds(0, 0, *figsize)
        self.bbox = TransformedBbox(self.bbox_inches, self.dpi_scale_trans)

        self.frameon = frameon

        self.transFigure = BboxTransformTo(self.bbox)

        # the figurePatch name is deprecated
        self.patch = self.figurePatch = Rectangle(
            xy=(0, 0), width=1, height=1,
            facecolor=facecolor, edgecolor=edgecolor,
            linewidth=linewidth)

        self._set_artist_props(self.patch)
        self.patch.set_aa(False)

        self._hold = rcParams['axes.hold']
        self.canvas = None
        self._suptitle = None

        if subplotpars is None:
            subplotpars = SubplotParams()

        self.subplotpars = subplotpars
        self.set_tight_layout(tight_layout)

        self._axstack = AxesStack()  # track all figure axes and current axes
        self.clf()
        self._cachedRenderer = None

    # TODO: I'd like to dynamically add the _repr_html_ method
    # to the figure in the right context, but then IPython doesn't
    # use it, for some reason.

    def _repr_html_(self):
        # We can't use "isinstance" here, because then we'd end up importing
        # webagg unconditiionally.
        if (self.canvas is not None and
            'WebAgg' in self.canvas.__class__.__name__):
            from matplotlib.backends import backend_webagg
            return backend_webagg.ipython_inline_display(self)

    def show(self, warn=True):
        """
        If using a GUI backend with pyplot, display the figure window.

        If the figure was not created using
        :func:`~matplotlib.pyplot.figure`, it will lack a
        :class:`~matplotlib.backend_bases.FigureManagerBase`, and
        will raise an AttributeError.

        For non-GUI backends, this does nothing, in which case
        a warning will be issued if *warn* is True (default).
        """
        try:
            manager = getattr(self.canvas, 'manager')
        except AttributeError as err:
            raise AttributeError("%s\n"
                                 "Figure.show works only "
                                 "for figures managed by pyplot, normally "
                                 "created by pyplot.figure()." % err)

        if manager is not None:
            try:
                manager.show()
                return
            except NonGuiException:
                pass
        if warn:
            import warnings
            warnings.warn(
                "matplotlib is currently using a non-GUI backend, "
                "so cannot show the figure")

    def _get_axes(self):
        return self._axstack.as_list()

    axes = property(fget=_get_axes, doc="Read-only: list of axes in Figure")

    def _get_dpi(self):
        return self._dpi

    def _set_dpi(self, dpi):
        self._dpi = dpi
        self.dpi_scale_trans.clear().scale(dpi, dpi)
        self.callbacks.process('dpi_changed', self)
    dpi = property(_get_dpi, _set_dpi)

    def get_tight_layout(self):
        """
        Return the Boolean flag, True to use :meth`tight_layout` when drawing.
        """
        return self._tight

    def set_tight_layout(self, tight):
        """
        Set whether :meth:`tight_layout` is used upon drawing.
        If None, the rcParams['figure.autolayout'] value will be set.

        When providing a dict containing the keys `pad`, `w_pad`, `h_pad`
        and `rect`, the default :meth:`tight_layout` paddings will be
        overridden.

        ACCEPTS: [True | False | dict | None ]
        """
        if tight is None:
            tight = rcParams['figure.autolayout']
        self._tight = bool(tight)
        self._tight_parameters = tight if isinstance(tight, dict) else {}
        self.stale = True

    def autofmt_xdate(self, bottom=0.2, rotation=30, ha='right'):
        """
        Date ticklabels often overlap, so it is useful to rotate them
        and right align them.  Also, a common use case is a number of
        subplots with shared xaxes where the x-axis is date data.  The
        ticklabels are often long, and it helps to rotate them on the
        bottom subplot and turn them off on other subplots, as well as
        turn off xlabels.

        *bottom*
            The bottom of the subplots for :meth:`subplots_adjust`

        *rotation*
            The rotation of the xtick labels

        *ha*
            The horizontal alignment of the xticklabels
        """
        allsubplots = np.alltrue([hasattr(ax, 'is_last_row') for ax
                                  in self.axes])
        if len(self.axes) == 1:
            for label in self.axes[0].get_xticklabels():
                label.set_ha(ha)
                label.set_rotation(rotation)
        else:
            if allsubplots:
                for ax in self.get_axes():
                    if ax.is_last_row():
                        for label in ax.get_xticklabels():
                            label.set_ha(ha)
                            label.set_rotation(rotation)
                    else:
                        for label in ax.get_xticklabels():
                            label.set_visible(False)
                        ax.set_xlabel('')

        if allsubplots:
            self.subplots_adjust(bottom=bottom)
        self.stale = True

    def get_children(self):
        'get a list of artists contained in the figure'
        children = [self.patch]
        children.extend(self.artists)
        children.extend(self.axes)
        children.extend(self.lines)
        children.extend(self.patches)
        children.extend(self.texts)
        children.extend(self.images)
        children.extend(self.legends)
        return children

    def contains(self, mouseevent):
        """
        Test whether the mouse event occurred on the figure.

        Returns True,{}
        """
        if six.callable(self._contains):
            return self._contains(self, mouseevent)
        # inside = mouseevent.x >= 0 and mouseevent.y >= 0
        inside = self.bbox.contains(mouseevent.x, mouseevent.y)

        return inside, {}

    def get_window_extent(self, *args, **kwargs):
        'get the figure bounding box in display space; kwargs are void'
        return self.bbox

    def suptitle(self, t, **kwargs):
        """
        Add a centered title to the figure.

        kwargs are :class:`matplotlib.text.Text` properties.  Using figure
        coordinates, the defaults are:

          *x* : 0.5
            The x location of the text in figure coords

          *y* : 0.98
            The y location of the text in figure coords

          *horizontalalignment* : 'center'
            The horizontal alignment of the text

          *verticalalignment* : 'top'
            The vertical alignment of the text

        A :class:`matplotlib.text.Text` instance is returned.

        Example::

          fig.suptitle('this is the figure title', fontsize=12)
        """
        x = kwargs.pop('x', 0.5)
        y = kwargs.pop('y', 0.98)

        if ('horizontalalignment' not in kwargs) and ('ha' not in kwargs):
            kwargs['horizontalalignment'] = 'center'
        if ('verticalalignment' not in kwargs) and ('va' not in kwargs):
            kwargs['verticalalignment'] = 'top'

        if 'fontsize' not in kwargs:
            kwargs['fontsize'] = rcParams['figure.titlesize']
        if 'fontweight' not in kwargs:
            kwargs['fontweight'] = rcParams['figure.titleweight']

        sup = self.text(x, y, t, **kwargs)
        if self._suptitle is not None:
            self._suptitle.set_text(t)
            self._suptitle.set_position((x, y))
            self._suptitle.update_from(sup)
            sup.remove()
        else:
            self._suptitle = sup

        self.stale = True
        return self._suptitle

    def set_canvas(self, canvas):
        """
        Set the canvas that contains the figure

        ACCEPTS: a FigureCanvas instance
        """
        self.canvas = canvas

    def hold(self, b=None):
        """
        Set the hold state.  If hold is None (default), toggle the
        hold state.  Else set the hold state to boolean value b.

        e.g.::

            hold()      # toggle hold
            hold(True)  # hold is on
            hold(False) # hold is off
        """
        if b is None:
            self._hold = not self._hold
        else:
            self._hold = b

    def figimage(self, X,
                 xo=0,
                 yo=0,
                 alpha=None,
                 norm=None,
                 cmap=None,
                 vmin=None,
                 vmax=None,
                 origin=None,
                 resize=False,
                 **kwargs):
        """
        Adds a non-resampled image to the figure.

        call signatures::

          figimage(X, **kwargs)

        adds a non-resampled array *X* to the figure.

        ::

          figimage(X, xo, yo)

        with pixel offsets *xo*, *yo*,

        *X* must be a float array:

        * If *X* is MxN, assume luminance (grayscale)
        * If *X* is MxNx3, assume RGB
        * If *X* is MxNx4, assume RGBA

        Optional keyword arguments:

          =========   =========================================================
          Keyword     Description
          =========   =========================================================
          resize      a boolean, True or False. If "True", then re-size the
                      Figure to match the given image size.
          xo or yo    An integer, the *x* and *y* image offset in pixels
          cmap        a :class:`matplotlib.colors.Colormap` instance, e.g.,
                      cm.jet. If *None*, default to the rc ``image.cmap``
                      value
          norm        a :class:`matplotlib.colors.Normalize` instance. The
                      default is normalization().  This scales luminance -> 0-1
          vmin|vmax   are used to scale a luminance image to 0-1.  If either
                      is *None*, the min and max of the luminance values will
                      be used.  Note if you pass a norm instance, the settings
                      for *vmin* and *vmax* will be ignored.
          alpha       the alpha blending value, default is *None*
          origin      [ 'upper' | 'lower' ] Indicates where the [0,0] index of
                      the array is in the upper left or lower left corner of
                      the axes. Defaults to the rc image.origin value
          =========   =========================================================

        figimage complements the axes image
        (:meth:`~matplotlib.axes.Axes.imshow`) which will be resampled
        to fit the current axes.  If you want a resampled image to
        fill the entire figure, you can define an
        :class:`~matplotlib.axes.Axes` with size [0,1,0,1].

        An :class:`matplotlib.image.FigureImage` instance is returned.

        .. plot:: mpl_examples/pylab_examples/figimage_demo.py


        Additional kwargs are Artist kwargs passed on to
        :class:`~matplotlib.image.FigureImage`
        """

        if not self._hold:
            self.clf()

        if resize:
            dpi = self.get_dpi()
            figsize = [x / float(dpi) for x in (X.shape[1], X.shape[0])]
            self.set_size_inches(figsize, forward=True)

        im = FigureImage(self, cmap, norm, xo, yo, origin, **kwargs)
        im.stale_callback = _stale_figure_callback

        im.set_array(X)
        im.set_alpha(alpha)
        if norm is None:
            im.set_clim(vmin, vmax)
        self.images.append(im)
        im._remove_method = lambda h: self.images.remove(h)
        self.stale = True
        return im

    def set_size_inches(self, w, h=None, forward=False):
        """
        set_size_inches(w,h, forward=False)

        Set the figure size in inches (1in == 2.54cm)

        Usage::

             fig.set_size_inches(w,h)  # OR
             fig.set_size_inches((w,h) )

        optional kwarg *forward=True* will cause the canvas size to be
        automatically updated; e.g., you can resize the figure window
        from the shell

        ACCEPTS: a w,h tuple with w,h in inches

        See Also
        --------

        matplotlib.Figure.get_size_inches
        """

        # the width and height have been passed in as a tuple to the first
        # argument, so unpack them
        if h is None:
            w, h = w

        dpival = self.dpi
        self.bbox_inches.p1 = w, h

        if forward:
            dpival = self.dpi
            canvasw = w * dpival
            canvash = h * dpival
            manager = getattr(self.canvas, 'manager', None)
            if manager is not None:
                manager.resize(int(canvasw), int(canvash))
        self.stale = True

    def get_size_inches(self):
        """
        Returns the current size of the figure in inches (1in == 2.54cm)
        as an numpy array.

        Returns
        -------
        size : ndarray
           The size of the figure in inches

        See Also
        --------

        matplotlib.Figure.set_size_inches
        """
        return np.array(self.bbox_inches.p1)

    def get_edgecolor(self):
        'Get the edge color of the Figure rectangle'
        return self.patch.get_edgecolor()

    def get_facecolor(self):
        'Get the face color of the Figure rectangle'
        return self.patch.get_facecolor()

    def get_figwidth(self):
        'Return the figwidth as a float'
        return self.bbox_inches.width

    def get_figheight(self):
        'Return the figheight as a float'
        return self.bbox_inches.height

    def get_dpi(self):
        'Return the dpi as a float'
        return self.dpi

    def get_frameon(self):
        'get the boolean indicating frameon'
        return self.frameon

    def set_edgecolor(self, color):
        """
        Set the edge color of the Figure rectangle

        ACCEPTS: any matplotlib color - see help(colors)
        """
        self.patch.set_edgecolor(color)

    def set_facecolor(self, color):
        """
        Set the face color of the Figure rectangle

        ACCEPTS: any matplotlib color - see help(colors)
        """
        self.patch.set_facecolor(color)

    def set_dpi(self, val):
        """
        Set the dots-per-inch of the figure

        ACCEPTS: float
        """
        self.dpi = val
        self.stale = True

    def set_figwidth(self, val, forward=False):
        """
        Set the width of the figure in inches

        ACCEPTS: float
        """
        self.set_size_inches(val, self.get_figheight(), forward=forward)

    def set_figheight(self, val, forward=False):
        """
        Set the height of the figure in inches

        ACCEPTS: float
        """
        self.set_size_inches(self.get_figwidth(), val, forward=forward)

    def set_frameon(self, b):
        """
        Set whether the figure frame (background) is displayed or invisible

        ACCEPTS: boolean
        """
        self.frameon = b
        self.stale = True

    def delaxes(self, a):
        'remove a from the figure and update the current axes'
        self._axstack.remove(a)
        for func in self._axobservers:
            func(self)
        self.stale = True

    def _make_key(self, *args, **kwargs):
        'make a hashable key out of args and kwargs'

        def fixitems(items):
            #items may have arrays and lists in them, so convert them
            # to tuples for the key
            ret = []
            for k, v in items:
                # some objects can define __getitem__ without being
                # iterable and in those cases the conversion to tuples
                # will fail. So instead of using the iterable(v) function
                # we simply try and convert to a tuple, and proceed if not.
                try:
                    v = tuple(v)
                except Exception:
                    pass
                ret.append((k, v))
            return tuple(ret)

        def fixlist(args):
            ret = []
            for a in args:
                if iterable(a):
                    a = tuple(a)
                ret.append(a)
            return tuple(ret)

        key = fixlist(args), fixitems(six.iteritems(kwargs))
        return key

    @docstring.dedent_interpd
    def add_axes(self, *args, **kwargs):
        """
        Add an axes at position *rect* [*left*, *bottom*, *width*,
        *height*] where all quantities are in fractions of figure
        width and height.  kwargs are legal
        :class:`~matplotlib.axes.Axes` kwargs plus *projection* which
        sets the projection type of the axes.  (For backward
        compatibility, ``polar=True`` may also be provided, which is
        equivalent to ``projection='polar'``).  Valid values for
        *projection* are: %(projection_names)s.  Some of these
        projections support  additional kwargs, which may be provided
        to :meth:`add_axes`. Typical usage::

            rect = l,b,w,h
            fig.add_axes(rect)
            fig.add_axes(rect, frameon=False, facecolor='g')
            fig.add_axes(rect, polar=True)
            fig.add_axes(rect, projection='polar')
            fig.add_axes(ax)

        If the figure already has an axes with the same parameters,
        then it will simply make that axes current and return it.  If
        you do not want this behavior, e.g., you want to force the
        creation of a new Axes, you must use a unique set of args and
        kwargs.  The axes :attr:`~matplotlib.axes.Axes.label`
        attribute has been exposed for this purpose.  e.g., if you want
        two axes that are otherwise identical to be added to the
        figure, make sure you give them unique labels::

            fig.add_axes(rect, label='axes1')
            fig.add_axes(rect, label='axes2')

        In rare circumstances, add_axes may be called with a single
        argument, an Axes instance already created in the present
        figure but not in the figure's list of axes.  For example,
        if an axes has been removed with :meth:`delaxes`, it can
        be restored with::

            fig.add_axes(ax)

        In all cases, the :class:`~matplotlib.axes.Axes` instance
        will be returned.

        In addition to *projection*, the following kwargs are supported:

        %(Axes)s
        """
        if not len(args):
            return

        # shortcut the projection "key" modifications later on, if an axes
        # with the exact args/kwargs exists, return it immediately.
        key = self._make_key(*args, **kwargs)
        ax = self._axstack.get(key)
        if ax is not None:
            self.sca(ax)
            return ax

        if isinstance(args[0], Axes):
            a = args[0]
            if a.get_figure() is not self:
                msg = "The Axes must have been created in the present figure"
                raise ValueError(msg)
        else:
            rect = args[0]
            projection_class, kwargs, key = process_projection_requirements(
                self, *args, **kwargs)

            # check that an axes of this type doesn't already exist, if it
            # does, set it as active and return it
            ax = self._axstack.get(key)
            if ax is not None and isinstance(ax, projection_class):
                self.sca(ax)
                return ax

            # create the new axes using the axes class given
            a = projection_class(self, rect, **kwargs)

        self._axstack.add(key, a)
        self.sca(a)
        a._remove_method = self.__remove_ax
        self.stale = True
        a.stale_callback = _stale_figure_callback
        return a

    @docstring.dedent_interpd
    def add_subplot(self, *args, **kwargs):
        """
        Add a subplot.  Examples::

            fig.add_subplot(111)

            # equivalent but more general
            fig.add_subplot(1,1,1)

            # add subplot with red background
            fig.add_subplot(212, facecolor='r')

            # add a polar subplot
            fig.add_subplot(111, projection='polar')

            # add Subplot instance sub
            fig.add_subplot(sub)

        *kwargs* are legal :class:`~matplotlib.axes.Axes` kwargs plus
        *projection*, which chooses a projection type for the axes.
        (For backward compatibility, *polar=True* may also be
        provided, which is equivalent to *projection='polar'*). Valid
        values for *projection* are: %(projection_names)s.  Some of
        these projections
        support additional *kwargs*, which may be provided to
        :meth:`add_axes`.

        The :class:`~matplotlib.axes.Axes` instance will be returned.

        If the figure already has a subplot with key (*args*,
        *kwargs*) then it will simply make that subplot current and
        return it.

        .. seealso:: :meth:`~matplotlib.pyplot.subplot` for an
           explanation of the args.

        The following kwargs are supported:

        %(Axes)s
        """
        if not len(args):
            return

        if len(args) == 1 and isinstance(args[0], int):
            args = tuple([int(c) for c in str(args[0])])
            if len(args) != 3:
                raise ValueError("Integer subplot specification must " +
                                 "be a three digit number.  " +
                                 "Not {n:d}".format(n=len(args)))

        if isinstance(args[0], SubplotBase):

            a = args[0]
            if a.get_figure() is not self:
                msg = ("The Subplot must have been created in the present"
                       " figure")
                raise ValueError(msg)
            # make a key for the subplot (which includes the axes object id
            # in the hash)
            key = self._make_key(*args, **kwargs)
        else:
            projection_class, kwargs, key = process_projection_requirements(
                self, *args, **kwargs)

            # try to find the axes with this key in the stack
            ax = self._axstack.get(key)

            if ax is not None:
                if isinstance(ax, projection_class):
                    # the axes already existed, so set it as active & return
                    self.sca(ax)
                    return ax
                else:
                    # Undocumented convenience behavior:
                    # subplot(111); subplot(111, projection='polar')
                    # will replace the first with the second.
                    # Without this, add_subplot would be simpler and
                    # more similar to add_axes.
                    self._axstack.remove(ax)

            a = subplot_class_factory(projection_class)(self, *args, **kwargs)

        self._axstack.add(key, a)
        self.sca(a)
        a._remove_method = self.__remove_ax
        self.stale = True
        a.stale_callback = _stale_figure_callback
        return a

<<<<<<< HEAD
    def subplots(self, nrows=1, ncols=1, sharex=False, sharey=False,
                 squeeze=True, subplot_kw=None, gridspec_kw=None):
        """
        Add a set of subplots to this figure.

        Parameters
        ----------
        nrows : int, default: 1
            Number of rows of the subplot grid.

        ncols : int, default: 1
            Number of columns of the subplot grid.

        sharex : {"none", "all", "row", "col"} or bool, default: False
            If *False*, or "none", each subplot has its own X axis.

            If *True*, or "all", all subplots will share an X axis, and the x
            tick labels on all but the last row of plots will be invisible.

            If "col", each subplot column will share an X axis, and the x
            tick labels on all but the last row of plots will be invisible.

            If "row", each subplot row will share an X axis.

        sharey : {"none", "all", "row", "col"} or bool, default: False
            If *False*, or "none", each subplot has its own Y axis.

            If *True*, or "all", all subplots will share an Y axis, and the y
            tick labels on all but the first column of plots will be invisible.

            If "row", each subplot row will share an Y axis, and the y tick
            labels on all but the first column of plots will be invisible.

            If "col", each subplot column will share an Y axis.

        squeeze : bool, default: True
            If *True*, extra dimensions are squeezed out from the returned axes
            array:

            - if only one subplot is constructed (nrows=ncols=1), the resulting
              single Axes object is returned as a scalar.

            - for Nx1 or 1xN subplots, the returned object is a 1-d numpy
              object array of Axes objects are returned as numpy 1-d arrays.

            - for NxM subplots with N>1 and M>1 are returned as a 2d array.

            If *False*, no squeezing at all is done: the returned object is
            always a 2-d array of Axes instances, even if it ends up being 1x1.

        subplot_kw : dict, default: {}
            Dict with keywords passed to the
            :meth:`~matplotlib.figure.Figure.add_subplot` call used to create
            each subplots.

        gridspec_kw : dict, default: {}
            Dict with keywords passed to the
            :class:`~matplotlib.gridspec.GridSpec` constructor used to create
            the grid the subplots are placed on.

        Returns
        -------
        ax : single Axes object or array of Axes objects
            The added axes.  The dimensions of the resulting array can be
            controlled with the squeeze keyword, see above.

        See Also
        --------
        pyplot.subplots : pyplot API; docstring includes examples.
        """

        # for backwards compatibility
        if isinstance(sharex, bool):
            sharex = "all" if sharex else "none"
        if isinstance(sharey, bool):
            sharey = "all" if sharey else "none"
        share_values = ["all", "row", "col", "none"]
        if sharex not in share_values:
            # This check was added because it is very easy to type
            # `subplots(1, 2, 1)` when `subplot(1, 2, 1)` was intended.
            # In most cases, no error will ever occur, but mysterious behavior
            # will result because what was intended to be the subplot index is
            # instead treated as a bool for sharex.
            if isinstance(sharex, int):
                warnings.warn(
                    "sharex argument to add_subplots() was an integer. "
                    "Did you intend to use add_subplot() (without 's')?")

            raise ValueError("sharex [%s] must be one of %s" %
                             (sharex, share_values))
        if sharey not in share_values:
            raise ValueError("sharey [%s] must be one of %s" %
                             (sharey, share_values))
        if subplot_kw is None:
            subplot_kw = {}
        if gridspec_kw is None:
            gridspec_kw = {}

        gs = GridSpec(nrows, ncols, **gridspec_kw)

        # Create array to hold all axes.
        axarr = np.empty((nrows, ncols), dtype=object)
        for row in range(nrows):
            for col in range(ncols):
                shared_with = {"none": None, "all": axarr[0, 0],
                               "row": axarr[row, 0], "col": axarr[0, col]}
                subplot_kw["sharex"] = shared_with[sharex]
                subplot_kw["sharey"] = shared_with[sharey]
                axarr[row, col] = self.add_subplot(gs[row, col], **subplot_kw)

        # turn off redundant tick labeling
        if sharex in ["col", "all"]:
            # turn off all but the bottom row
            for ax in axarr[:-1, :].flat:
                for label in ax.get_xticklabels():
                    label.set_visible(False)
                ax.xaxis.offsetText.set_visible(False)
        if sharey in ["row", "all"]:
            # turn off all but the first column
            for ax in axarr[:, 1:].flat:
                for label in ax.get_yticklabels():
                    label.set_visible(False)
                ax.yaxis.offsetText.set_visible(False)

        if squeeze:
            # Discarding unneeded dimensions that equal 1.  If we only have one
            # subplot, just return it instead of a 1-element array.
            return axarr.item() if axarr.size == 1 else axarr.squeeze()
        else:
            # Returned axis array will be always 2-d, even if nrows=ncols=1.
            return axarr
=======
    def __remove_ax(self, ax):
        def _reset_loc_form(axis):
            axis.set_major_formatter(axis.get_major_formatter())
            axis.set_major_locator(axis.get_major_locator())
            axis.set_minor_formatter(axis.get_minor_formatter())
            axis.set_minor_locator(axis.get_minor_locator())

        def _break_share_link(ax, grouper):
            siblings = grouper.get_siblings(ax)
            if len(siblings) > 1:
                grouper.remove(ax)
                for last_ax in siblings:
                    if ax is last_ax:
                        continue
                    return last_ax
            return None

        self.delaxes(ax)
        last_ax = _break_share_link(ax, ax._shared_y_axes)
        if last_ax is not None:
            _reset_loc_form(last_ax.yaxis)

        last_ax = _break_share_link(ax, ax._shared_x_axes)
        if last_ax is not None:
            _reset_loc_form(last_ax.xaxis)
>>>>>>> 6b30aaab

    def clf(self, keep_observers=False):
        """
        Clear the figure.

        Set *keep_observers* to True if, for example,
        a gui widget is tracking the axes in the figure.
        """
        self.suppressComposite = None
        self.callbacks = cbook.CallbackRegistry()

        for ax in tuple(self.axes):  # Iterate over the copy.
            ax.cla()
            self.delaxes(ax)         # removes ax from self._axstack

        toolbar = getattr(self.canvas, 'toolbar', None)
        if toolbar is not None:
            toolbar.update()
        self._axstack.clear()
        self.artists = []
        self.lines = []
        self.patches = []
        self.texts = []
        self.images = []
        self.legends = []
        if not keep_observers:
            self._axobservers = []
        self._suptitle = None
        self.stale = True

    def clear(self):
        """
        Clear the figure -- synonym for :meth:`clf`.
        """
        self.clf()

    @allow_rasterization
    def draw(self, renderer):
        """
        Render the figure using :class:`matplotlib.backend_bases.RendererBase`
        instance *renderer*.
        """

        # draw the figure bounding box, perhaps none for white figure
        if not self.get_visible():
            return

        renderer.open_group('figure')
        # prevent triggering call backs during the draw process
        self._stale = True
        if self.get_tight_layout() and self.axes:
            try:
                self.tight_layout(renderer, **self._tight_parameters)
            except ValueError:
                pass
                # ValueError can occur when resizing a window.

        if self.frameon:
            self.patch.draw(renderer)

        # a list of (zorder, func_to_call, list_of_args)
        dsu = []

        for a in self.patches:
            dsu.append((a.get_zorder(), a, a.draw, [renderer]))

        for a in self.lines:
            dsu.append((a.get_zorder(), a, a.draw, [renderer]))

        for a in self.artists:
            dsu.append((a.get_zorder(), a, a.draw, [renderer]))

        # override the renderer default if self.suppressComposite
        # is not None
        not_composite = renderer.option_image_nocomposite()
        if self.suppressComposite is not None:
            not_composite = self.suppressComposite

        if (len(self.images) <= 1 or not_composite or
                not cbook.allequal([im.origin for im in self.images])):
            for a in self.images:
                dsu.append((a.get_zorder(), a, a.draw, [renderer]))
        else:
            # make a composite image blending alpha
            # list of (_image.Image, ox, oy)
            mag = renderer.get_image_magnification()
            ims = [(im.make_image(mag), im.ox, im.oy, im.get_alpha())
                   for im in self.images]

            im = _image.from_images(int(self.bbox.height * mag),
                                    int(self.bbox.width * mag),
                                    ims)

            im.is_grayscale = False
            l, b, w, h = self.bbox.bounds

            def draw_composite():
                gc = renderer.new_gc()
                gc.set_clip_rectangle(self.bbox)
                gc.set_clip_path(self.get_clip_path())
                renderer.draw_image(gc, l, b, im)
                gc.restore()

            dsu.append((self.images[0].get_zorder(), self.images[0],
                        draw_composite, []))

        # render the axes
        for a in self.axes:
            dsu.append((a.get_zorder(), a, a.draw, [renderer]))

        # render the figure text
        for a in self.texts:
            dsu.append((a.get_zorder(), a, a.draw, [renderer]))

        for a in self.legends:
            dsu.append((a.get_zorder(), a, a.draw, [renderer]))

        dsu = [row for row in dsu if not row[1].get_animated()]
        dsu.sort(key=itemgetter(0))
        for zorder, a, func, args in dsu:
            func(*args)

        renderer.close_group('figure')
        self.stale = False

        self._cachedRenderer = renderer
        self.canvas.draw_event(renderer)

    def draw_artist(self, a):
        """
        draw :class:`matplotlib.artist.Artist` instance *a* only --
        this is available only after the figure is drawn
        """
        if self._cachedRenderer is None:
            msg = ('draw_artist can only be used after an initial draw which'
                   ' caches the render')
            raise AttributeError(msg)
        a.draw(self._cachedRenderer)

    def get_axes(self):
        return self.axes

    def legend(self, handles, labels, *args, **kwargs):
        """
        Place a legend in the figure.  Labels are a sequence of
        strings, handles is a sequence of
        :class:`~matplotlib.lines.Line2D` or
        :class:`~matplotlib.patches.Patch` instances, and loc can be a
        string or an integer specifying the legend location

        USAGE::

          legend( (line1, line2, line3),
                  ('label1', 'label2', 'label3'),
                  'upper right')

        The *loc* location codes are::

          'best' : 0,          (currently not supported for figure legends)
          'upper right'  : 1,
          'upper left'   : 2,
          'lower left'   : 3,
          'lower right'  : 4,
          'right'        : 5,
          'center left'  : 6,
          'center right' : 7,
          'lower center' : 8,
          'upper center' : 9,
          'center'       : 10,

        *loc* can also be an (x,y) tuple in figure coords, which
        specifies the lower left of the legend box.  figure coords are
        (0,0) is the left, bottom of the figure and 1,1 is the right,
        top.

        Keyword arguments:

          *prop*: [ *None* | FontProperties | dict ]
            A :class:`matplotlib.font_manager.FontProperties`
            instance. If *prop* is a dictionary, a new instance will be
            created with *prop*. If *None*, use rc settings.

          *numpoints*: integer
            The number of points in the legend line, default is 4

          *scatterpoints*: integer
            The number of points in the legend line, default is 4

          *scatteryoffsets*: list of floats
            a list of yoffsets for scatter symbols in legend

          *markerscale*: [ *None* | scalar ]
            The relative size of legend markers vs. original. If *None*, use rc
            settings.

          *markerfirst*: [ *True* | *False* ]
            if *True*, legend marker is placed to the left of the legend label
            if *False*, legend marker is placed to the right of the legend
            label

          *fancybox*: [ *None* | *False* | *True* ]
            if *True*, draw a frame with a round fancybox.  If *None*, use rc

          *shadow*: [ *None* | *False* | *True* ]
            If *True*, draw a shadow behind legend. If *None*, use rc settings.

          *ncol* : integer
            number of columns. default is 1

          *mode* : [ "expand" | *None* ]
            if mode is "expand", the legend will be horizontally expanded
            to fill the axes area (or *bbox_to_anchor*)

          *title* : string
            the legend title

        Padding and spacing between various elements use following keywords
        parameters. The dimensions of these values are given as a fraction
        of the fontsize. Values from rcParams will be used if None.

        ================   ====================================================
        Keyword            Description
        ================   ====================================================
        borderpad          the fractional whitespace inside the legend border
        labelspacing       the vertical space between the legend entries
        handlelength       the length of the legend handles
        handletextpad      the pad between the legend handle and text
        borderaxespad      the pad between the axes and legend border
        columnspacing      the spacing between columns
        ================   ====================================================

        .. Note:: Not all kinds of artist are supported by the legend.
                  See LINK (FIXME) for details.

        **Example:**

        .. plot:: mpl_examples/pylab_examples/figlegend_demo.py
        """
        l = Legend(self, handles, labels, *args, **kwargs)
        self.legends.append(l)
        l._remove_method = lambda h: self.legends.remove(h)
        self.stale = True
        return l

    @docstring.dedent_interpd
    def text(self, x, y, s, *args, **kwargs):
        """
        Add text to figure.

        Call signature::

          text(x, y, s, fontdict=None, **kwargs)

        Add text to figure at location *x*, *y* (relative 0-1
        coords). See :func:`~matplotlib.pyplot.text` for the meaning
        of the other arguments.

        kwargs control the :class:`~matplotlib.text.Text` properties:

        %(Text)s
        """

        override = _process_text_args({}, *args, **kwargs)
        t = Text(x=x, y=y, text=s)

        t.update(override)
        self._set_artist_props(t)
        self.texts.append(t)
        t._remove_method = lambda h: self.texts.remove(h)
        self.stale = True
        return t

    def _set_artist_props(self, a):
        if a != self:
            a.set_figure(self)
        a.stale_callback = _stale_figure_callback
        a.set_transform(self.transFigure)

    @docstring.dedent_interpd
    def gca(self, **kwargs):
        """
        Get the current axes, creating one if necessary

        The following kwargs are supported for ensuring the returned axes
        adheres to the given projection etc., and for axes creation if
        the active axes does not exist:

        %(Axes)s

        """
        ckey, cax = self._axstack.current_key_axes()
        # if there exists an axes on the stack see if it maches
        # the desired axes configuration
        if cax is not None:

            # if no kwargs are given just return the current axes
            # this is a convenience for gca() on axes such as polar etc.
            if not kwargs:
                return cax

            # if the user has specified particular projection detail
            # then build up a key which can represent this
            else:
                # we don't want to modify the original kwargs
                # so take a copy so that we can do what we like to it
                kwargs_copy = kwargs.copy()
                projection_class, _, key = process_projection_requirements(
                    self, **kwargs_copy)

                # let the returned axes have any gridspec by removing it from
                # the key
                ckey = ckey[1:]
                key = key[1:]

                # if the cax matches this key then return the axes, otherwise
                # continue and a new axes will be created
                if key == ckey and isinstance(cax, projection_class):
                    return cax

        # no axes found, so create one which spans the figure
        return self.add_subplot(1, 1, 1, **kwargs)

    def sca(self, a):
        'Set the current axes to be a and return a'
        self._axstack.bubble(a)
        for func in self._axobservers:
            func(self)
        return a

    def _gci(self):
        """
        helper for :func:`~matplotlib.pyplot.gci`;
        do not use elsewhere.
        """
        # Look first for an image in the current Axes:
        cax = self._axstack.current_key_axes()[1]
        if cax is None:
            return None
        im = cax._gci()
        if im is not None:
            return im

        # If there is no image in the current Axes, search for
        # one in a previously created Axes.  Whether this makes
        # sense is debatable, but it is the documented behavior.
        for ax in reversed(self.axes):
            im = ax._gci()
            if im is not None:
                return im
        return None

    def __getstate__(self):
        state = super(Figure, self).__getstate__()
        # the axobservers cannot currently be pickled.
        # Additionally, the canvas cannot currently be pickled, but this has
        # the benefit of meaning that a figure can be detached from one canvas,
        # and re-attached to another.
        for attr_to_pop in ('_axobservers', 'show',
                            'canvas', '_cachedRenderer'):
            state.pop(attr_to_pop, None)

        # add version information to the state
        state['__mpl_version__'] = _mpl_version

        # check to see if the figure has a manager and whether it is registered
        # with pyplot
        if getattr(self.canvas, 'manager', None) is not None:
            manager = self.canvas.manager
            import matplotlib._pylab_helpers
            if manager in list(six.itervalues(
                    matplotlib._pylab_helpers.Gcf.figs)):
                state['_restore_to_pylab'] = True

        return state

    def __setstate__(self, state):
        version = state.pop('__mpl_version__')
        restore_to_pylab = state.pop('_restore_to_pylab', False)

        if version != _mpl_version:
            import warnings
            warnings.warn("This figure was saved with matplotlib version %s "
                          "and is unlikely to function correctly." %
                          (version, ))

        self.__dict__ = state

        # re-initialise some of the unstored state information
        self._axobservers = []
        self.canvas = None

        if restore_to_pylab:
            # lazy import to avoid circularity
            import matplotlib.pyplot as plt
            import matplotlib._pylab_helpers as pylab_helpers
            allnums = plt.get_fignums()
            num = max(allnums) + 1 if allnums else 1
            mgr = plt._backend_mod.new_figure_manager_given_figure(num, self)

            # XXX The following is a copy and paste from pyplot. Consider
            # factoring to pylab_helpers

            if self.get_label():
                mgr.set_window_title(self.get_label())

            # make this figure current on button press event
            def make_active(event):
                pylab_helpers.Gcf.set_active(mgr)

            mgr._cidgcf = mgr.canvas.mpl_connect('button_press_event',
                                                 make_active)

            pylab_helpers.Gcf.set_active(mgr)
            self.number = num

            plt.draw_if_interactive()
        self.stale = True

    def add_axobserver(self, func):
        'whenever the axes state change, ``func(self)`` will be called'
        self._axobservers.append(func)

    def savefig(self, *args, **kwargs):
        """
        Save the current figure.

        Call signature::

          savefig(fname, dpi=None, facecolor='w', edgecolor='w',
                  orientation='portrait', papertype=None, format=None,
                  transparent=False, bbox_inches=None, pad_inches=0.1,
                  frameon=None)

        The output formats available depend on the backend being used.

        Arguments:

          *fname*:
            A string containing a path to a filename, or a Python
            file-like object, or possibly some backend-dependent object
            such as :class:`~matplotlib.backends.backend_pdf.PdfPages`.

            If *format* is *None* and *fname* is a string, the output
            format is deduced from the extension of the filename. If
            the filename has no extension, the value of the rc parameter
            ``savefig.format`` is used.

            If *fname* is not a string, remember to specify *format* to
            ensure that the correct backend is used.

        Keyword arguments:

          *dpi*: [ *None* | ``scalar > 0`` | 'figure']
            The resolution in dots per inch.  If *None* it will default to
            the value ``savefig.dpi`` in the matplotlibrc file. If 'figure'
            it will set the dpi to be the value of the figure.

          *facecolor*, *edgecolor*:
            the colors of the figure rectangle

          *orientation*: [ 'landscape' | 'portrait' ]
            not supported on all backends; currently only on postscript output

          *papertype*:
            One of 'letter', 'legal', 'executive', 'ledger', 'a0' through
            'a10', 'b0' through 'b10'. Only supported for postscript
            output.

          *format*:
            One of the file extensions supported by the active
            backend.  Most backends support png, pdf, ps, eps and svg.

          *transparent*:
            If *True*, the axes patches will all be transparent; the
            figure patch will also be transparent unless facecolor
            and/or edgecolor are specified via kwargs.
            This is useful, for example, for displaying
            a plot on top of a colored background on a web page.  The
            transparency of these patches will be restored to their
            original values upon exit of this function.

          *frameon*:
            If *True*, the figure patch will be colored, if *False*, the
            figure background will be transparent.  If not provided, the
            rcParam 'savefig.frameon' will be used.

          *bbox_inches*:
            Bbox in inches. Only the given portion of the figure is
            saved. If 'tight', try to figure out the tight bbox of
            the figure.

          *pad_inches*:
            Amount of padding around the figure when bbox_inches is
            'tight'.

          *bbox_extra_artists*:
            A list of extra artists that will be considered when the
            tight bbox is calculated.

        """

        kwargs.setdefault('dpi', rcParams['savefig.dpi'])
        if kwargs['dpi'] == 'figure':
            kwargs['dpi'] = self.get_dpi()
        frameon = kwargs.pop('frameon', rcParams['savefig.frameon'])
        transparent = kwargs.pop('transparent',
                                 rcParams['savefig.transparent'])

        if transparent:
            kwargs.setdefault('facecolor', 'none')
            kwargs.setdefault('edgecolor', 'none')
            original_axes_colors = []
            for ax in self.axes:
                patch = ax.patch
                original_axes_colors.append((patch.get_facecolor(),
                                             patch.get_edgecolor()))
                patch.set_facecolor('none')
                patch.set_edgecolor('none')
        else:
            kwargs.setdefault('facecolor', rcParams['savefig.facecolor'])
            kwargs.setdefault('edgecolor', rcParams['savefig.edgecolor'])

        if frameon:
            original_frameon = self.get_frameon()
            self.set_frameon(frameon)

        self.canvas.print_figure(*args, **kwargs)

        if frameon:
            self.set_frameon(original_frameon)

        if transparent:
            for ax, cc in zip(self.axes, original_axes_colors):
                ax.patch.set_facecolor(cc[0])
                ax.patch.set_edgecolor(cc[1])

    @docstring.dedent_interpd
    def colorbar(self, mappable, cax=None, ax=None, use_gridspec=True, **kw):
        """
        Create a colorbar for a ScalarMappable instance, *mappable*.

        Documentation for the pylab thin wrapper:
        %(colorbar_doc)s
        """
        if ax is None:
            ax = self.gca()

        # Store the value of gca so that we can set it back later on.
        current_ax = self.gca()

        if cax is None:
            if use_gridspec and isinstance(ax, SubplotBase):
                cax, kw = cbar.make_axes_gridspec(ax, **kw)
            else:
                cax, kw = cbar.make_axes(ax, **kw)
        cax.hold(True)
        cb = cbar.colorbar_factory(cax, mappable, **kw)

        self.sca(current_ax)
        self.stale = True
        return cb

    def subplots_adjust(self, *args, **kwargs):
        """
        Call signature::

          subplots_adjust(left=None, bottom=None, right=None, top=None,
                              wspace=None, hspace=None)

        Update the :class:`SubplotParams` with *kwargs* (defaulting to rc when
        *None*) and update the subplot locations

        """
        self.subplotpars.update(*args, **kwargs)
        for ax in self.axes:
            if not isinstance(ax, SubplotBase):
                # Check if sharing a subplots axis
                if (ax._sharex is not None and
                    isinstance(ax._sharex, SubplotBase)):
                    ax._sharex.update_params()
                    ax.set_position(ax._sharex.figbox)
                elif (ax._sharey is not None and
                      isinstance(ax._sharey, SubplotBase)):
                    ax._sharey.update_params()
                    ax.set_position(ax._sharey.figbox)
            else:
                ax.update_params()
                ax.set_position(ax.figbox)
        self.stale = True

    def ginput(self, n=1, timeout=30, show_clicks=True, mouse_add=1,
               mouse_pop=3, mouse_stop=2):
        """
        Call signature::

          ginput(self, n=1, timeout=30, show_clicks=True,
                 mouse_add=1, mouse_pop=3, mouse_stop=2)

        Blocking call to interact with the figure.

        This will wait for *n* clicks from the user and return a list of the
        coordinates of each click.

        If *timeout* is zero or negative, does not timeout.

        If *n* is zero or negative, accumulate clicks until a middle click
        (or potentially both mouse buttons at once) terminates the input.

        Right clicking cancels last input.

        The buttons used for the various actions (adding points, removing
        points, terminating the inputs) can be overriden via the
        arguments *mouse_add*, *mouse_pop* and *mouse_stop*, that give
        the associated mouse button: 1 for left, 2 for middle, 3 for
        right.

        The keyboard can also be used to select points in case your mouse
        does not have one or more of the buttons.  The delete and backspace
        keys act like right clicking (i.e., remove last point), the enter key
        terminates input and any other key (not already used by the window
        manager) selects a point.
        """

        blocking_mouse_input = BlockingMouseInput(self,
                                                  mouse_add=mouse_add,
                                                  mouse_pop=mouse_pop,
                                                  mouse_stop=mouse_stop)
        return blocking_mouse_input(n=n, timeout=timeout,
                                    show_clicks=show_clicks)

    def waitforbuttonpress(self, timeout=-1):
        """
        Call signature::

          waitforbuttonpress(self, timeout=-1)

        Blocking call to interact with the figure.

        This will return True is a key was pressed, False if a mouse
        button was pressed and None if *timeout* was reached without
        either being pressed.

        If *timeout* is negative, does not timeout.
        """

        blocking_input = BlockingKeyMouseInput(self)
        return blocking_input(timeout=timeout)

    def get_default_bbox_extra_artists(self):
        bbox_artists = [artist for artist in self.get_children()
                        if artist.get_visible()]
        for ax in self.axes:
            if ax.get_visible():
                bbox_artists.extend(ax.get_default_bbox_extra_artists())
        # we don't want the figure's patch to influence the bbox calculation
        bbox_artists.remove(self.patch)
        return bbox_artists

    def get_tightbbox(self, renderer):
        """
        Return a (tight) bounding box of the figure in inches.

        It only accounts axes title, axis labels, and axis
        ticklabels. Needs improvement.
        """

        bb = []
        for ax in self.axes:
            if ax.get_visible():
                bb.append(ax.get_tightbbox(renderer))

        if len(bb) == 0:
            return self.bbox_inches

        _bbox = Bbox.union([b for b in bb if b.width != 0 or b.height != 0])

        bbox_inches = TransformedBbox(_bbox,
                                      Affine2D().scale(1. / self.dpi))

        return bbox_inches

    def tight_layout(self, renderer=None, pad=1.08, h_pad=None,
                     w_pad=None, rect=None):
        """
        Adjust subplot parameters to give specified padding.

        Parameters:

          *pad* : float
            padding between the figure edge and the edges of subplots,
            as a fraction of the font-size.
          *h_pad*, *w_pad* : float
            padding (height/width) between edges of adjacent subplots.
            Defaults to `pad_inches`.
          *rect* : if rect is given, it is interpreted as a rectangle
            (left, bottom, right, top) in the normalized figure
            coordinate that the whole subplots area (including
            labels) will fit into. Default is (0, 0, 1, 1).
        """

        from .tight_layout import (get_renderer, get_tight_layout_figure,
                                   get_subplotspec_list)

        subplotspec_list = get_subplotspec_list(self.axes)
        if None in subplotspec_list:
            warnings.warn("This figure includes Axes that are not "
                          "compatible with tight_layout, so its "
                          "results might be incorrect.")

        if renderer is None:
            renderer = get_renderer(self)

        kwargs = get_tight_layout_figure(self, self.axes, subplotspec_list,
                                         renderer,
                                         pad=pad, h_pad=h_pad, w_pad=w_pad,
                                         rect=rect)

        self.subplots_adjust(**kwargs)


def figaspect(arg):
    """
    Create a figure with specified aspect ratio.  If *arg* is a number,
    use that aspect ratio.  If *arg* is an array, figaspect will
    determine the width and height for a figure that would fit array
    preserving aspect ratio.  The figure width, height in inches are
    returned.  Be sure to create an axes with equal with and height,
    e.g.,

    Example usage::

      # make a figure twice as tall as it is wide
      w, h = figaspect(2.)
      fig = Figure(figsize=(w,h))
      ax = fig.add_axes([0.1, 0.1, 0.8, 0.8])
      ax.imshow(A, **kwargs)


      # make a figure with the proper aspect for an array
      A = rand(5,3)
      w, h = figaspect(A)
      fig = Figure(figsize=(w,h))
      ax = fig.add_axes([0.1, 0.1, 0.8, 0.8])
      ax.imshow(A, **kwargs)

    Thanks to Fernando Perez for this function
    """

    isarray = hasattr(arg, 'shape') and not np.isscalar(arg)

    # min/max sizes to respect when autoscaling.  If John likes the idea, they
    # could become rc parameters, for now they're hardwired.
    figsize_min = np.array((4.0, 2.0))  # min length for width/height
    figsize_max = np.array((16.0, 16.0))  # max length for width/height
    #figsize_min = rcParams['figure.figsize_min']
    #figsize_max = rcParams['figure.figsize_max']

    # Extract the aspect ratio of the array
    if isarray:
        nr, nc = arg.shape[:2]
        arr_ratio = float(nr) / nc
    else:
        arr_ratio = float(arg)

    # Height of user figure defaults
    fig_height = rcParams['figure.figsize'][1]

    # New size for the figure, keeping the aspect ratio of the caller
    newsize = np.array((fig_height / arr_ratio, fig_height))

    # Sanity checks, don't drop either dimension below figsize_min
    newsize /= min(1.0, *(newsize / figsize_min))

    # Avoid humongous windows as well
    newsize /= max(1.0, *(newsize / figsize_max))

    # Finally, if we have a really funky aspect ratio, break it but respect
    # the min/max dimensions (we don't want figures 10 feet tall!)
    newsize = np.clip(newsize, figsize_min, figsize_max)
    return newsize

docstring.interpd.update(Figure=martist.kwdoc(Figure))<|MERGE_RESOLUTION|>--- conflicted
+++ resolved
@@ -1012,7 +1012,6 @@
         a.stale_callback = _stale_figure_callback
         return a
 
-<<<<<<< HEAD
     def subplots(self, nrows=1, ncols=1, sharex=False, sharey=False,
                  squeeze=True, subplot_kw=None, gridspec_kw=None):
         """
@@ -1144,7 +1143,7 @@
         else:
             # Returned axis array will be always 2-d, even if nrows=ncols=1.
             return axarr
-=======
+
     def __remove_ax(self, ax):
         def _reset_loc_form(axis):
             axis.set_major_formatter(axis.get_major_formatter())
@@ -1170,7 +1169,6 @@
         last_ax = _break_share_link(ax, ax._shared_x_axes)
         if last_ax is not None:
             _reset_loc_form(last_ax.xaxis)
->>>>>>> 6b30aaab
 
     def clf(self, keep_observers=False):
         """
