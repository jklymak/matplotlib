from collections import namedtuple
import datetime
from decimal import Decimal
from functools import partial
import inspect
import io
from itertools import product
import platform
from types import SimpleNamespace

import dateutil.tz

import numpy as np
from numpy import ma
from cycler import cycler
import pytest

import matplotlib
import matplotlib as mpl
from matplotlib import rc_context
from matplotlib._api import MatplotlibDeprecationWarning
import matplotlib.colors as mcolors
import matplotlib.dates as mdates
from matplotlib.figure import Figure
from matplotlib.axes import Axes
import matplotlib.font_manager as mfont_manager
import matplotlib.markers as mmarkers
import matplotlib.patches as mpatches
import matplotlib.path as mpath
from matplotlib.projections.geo import HammerAxes
from matplotlib.projections.polar import PolarAxes
import matplotlib.pyplot as plt
import matplotlib.text as mtext
import matplotlib.ticker as mticker
import matplotlib.transforms as mtransforms
import mpl_toolkits.axisartist as AA
from numpy.testing import (
    assert_allclose, assert_array_equal, assert_array_almost_equal)
from matplotlib.testing.decorators import (
    image_comparison, check_figures_equal, remove_ticks_and_titles)

# Note: Some test cases are run twice: once normally and once with labeled data
#       These two must be defined in the same test function or need to have
#       different baseline images to prevent race conditions when pytest runs
#       the tests with multiple threads.


@check_figures_equal(extensions=["png"])
def test_invisible_axes(fig_test, fig_ref):
    ax = fig_test.subplots()
    ax.set_visible(False)


def test_get_labels():
    fig, ax = plt.subplots()
    ax.set_xlabel('x label')
    ax.set_ylabel('y label')
    assert ax.get_xlabel() == 'x label'
    assert ax.get_ylabel() == 'y label'


def test_repr():
    fig, ax = plt.subplots()
    ax.set_label('label')
    ax.set_title('title')
    ax.set_xlabel('x')
    ax.set_ylabel('y')
    assert repr(ax) == (
        "<Axes: "
        "label='label', title={'center': 'title'}, xlabel='x', ylabel='y'>")


@check_figures_equal()
def test_label_loc_vertical(fig_test, fig_ref):
    ax = fig_test.subplots()
    sc = ax.scatter([1, 2], [1, 2], c=[1, 2], label='scatter')
    ax.legend()
    ax.set_ylabel('Y Label', loc='top')
    ax.set_xlabel('X Label', loc='right')
    cbar = fig_test.colorbar(sc)
    cbar.set_label("Z Label", loc='top')

    ax = fig_ref.subplots()
    sc = ax.scatter([1, 2], [1, 2], c=[1, 2], label='scatter')
    ax.legend()
    ax.set_ylabel('Y Label', y=1, ha='right')
    ax.set_xlabel('X Label', x=1, ha='right')
    cbar = fig_ref.colorbar(sc)
    cbar.set_label("Z Label", y=1, ha='right')


@check_figures_equal()
def test_label_loc_horizontal(fig_test, fig_ref):
    ax = fig_test.subplots()
    sc = ax.scatter([1, 2], [1, 2], c=[1, 2], label='scatter')
    ax.legend()
    ax.set_ylabel('Y Label', loc='bottom')
    ax.set_xlabel('X Label', loc='left')
    cbar = fig_test.colorbar(sc, orientation='horizontal')
    cbar.set_label("Z Label", loc='left')

    ax = fig_ref.subplots()
    sc = ax.scatter([1, 2], [1, 2], c=[1, 2], label='scatter')
    ax.legend()
    ax.set_ylabel('Y Label', y=0, ha='left')
    ax.set_xlabel('X Label', x=0, ha='left')
    cbar = fig_ref.colorbar(sc, orientation='horizontal')
    cbar.set_label("Z Label", x=0, ha='left')


@check_figures_equal()
def test_label_loc_rc(fig_test, fig_ref):
    with matplotlib.rc_context({"xaxis.labellocation": "right",
                                "yaxis.labellocation": "top"}):
        ax = fig_test.subplots()
        sc = ax.scatter([1, 2], [1, 2], c=[1, 2], label='scatter')
        ax.legend()
        ax.set_ylabel('Y Label')
        ax.set_xlabel('X Label')
        cbar = fig_test.colorbar(sc, orientation='horizontal')
        cbar.set_label("Z Label")

    ax = fig_ref.subplots()
    sc = ax.scatter([1, 2], [1, 2], c=[1, 2], label='scatter')
    ax.legend()
    ax.set_ylabel('Y Label', y=1, ha='right')
    ax.set_xlabel('X Label', x=1, ha='right')
    cbar = fig_ref.colorbar(sc, orientation='horizontal')
    cbar.set_label("Z Label", x=1, ha='right')


def test_label_shift():
    fig, ax = plt.subplots()

    # Test label re-centering on x-axis
    ax.set_xlabel("Test label", loc="left")
    ax.set_xlabel("Test label", loc="center")
    assert ax.xaxis.get_label().get_horizontalalignment() == "center"
    ax.set_xlabel("Test label", loc="right")
    assert ax.xaxis.get_label().get_horizontalalignment() == "right"
    ax.set_xlabel("Test label", loc="center")
    assert ax.xaxis.get_label().get_horizontalalignment() == "center"

    # Test label re-centering on y-axis
    ax.set_ylabel("Test label", loc="top")
    ax.set_ylabel("Test label", loc="center")
    assert ax.yaxis.get_label().get_horizontalalignment() == "center"
    ax.set_ylabel("Test label", loc="bottom")
    assert ax.yaxis.get_label().get_horizontalalignment() == "left"
    ax.set_ylabel("Test label", loc="center")
    assert ax.yaxis.get_label().get_horizontalalignment() == "center"


@check_figures_equal(extensions=["png"])
def test_acorr(fig_test, fig_ref):
    np.random.seed(19680801)
    Nx = 512
    x = np.random.normal(0, 1, Nx).cumsum()
    maxlags = Nx-1

    ax_test = fig_test.subplots()
    ax_test.acorr(x, maxlags=maxlags)

    ax_ref = fig_ref.subplots()
    # Normalized autocorrelation
    norm_auto_corr = np.correlate(x, x, mode="full")/np.dot(x, x)
    lags = np.arange(-maxlags, maxlags+1)
    norm_auto_corr = norm_auto_corr[Nx-1-maxlags:Nx+maxlags]
    ax_ref.vlines(lags, [0], norm_auto_corr)
    ax_ref.axhline(y=0, xmin=0, xmax=1)


@check_figures_equal(extensions=["png"])
def test_spy(fig_test, fig_ref):
    np.random.seed(19680801)
    a = np.ones(32 * 32)
    a[:16 * 32] = 0
    np.random.shuffle(a)
    a = a.reshape((32, 32))

    axs_test = fig_test.subplots(2)
    axs_test[0].spy(a)
    axs_test[1].spy(a, marker=".", origin="lower")

    axs_ref = fig_ref.subplots(2)
    axs_ref[0].imshow(a, cmap="gray_r", interpolation="nearest")
    axs_ref[0].xaxis.tick_top()
    axs_ref[1].plot(*np.nonzero(a)[::-1], ".", markersize=10)
    axs_ref[1].set(
        aspect=1, xlim=axs_ref[0].get_xlim(), ylim=axs_ref[0].get_ylim()[::-1])
    for ax in axs_ref:
        ax.xaxis.set_ticks_position("both")


def test_spy_invalid_kwargs():
    fig, ax = plt.subplots()
    for unsupported_kw in [{'interpolation': 'nearest'},
                           {'marker': 'o', 'linestyle': 'solid'}]:
        with pytest.raises(TypeError):
            ax.spy(np.eye(3, 3), **unsupported_kw)


@check_figures_equal(extensions=["png"])
def test_matshow(fig_test, fig_ref):
    mpl.style.use("mpl20")
    a = np.random.rand(32, 32)
    fig_test.add_subplot().matshow(a)
    ax_ref = fig_ref.add_subplot()
    ax_ref.imshow(a)
    ax_ref.xaxis.tick_top()
    ax_ref.xaxis.set_ticks_position('both')


@image_comparison(['formatter_ticker_001',
                   'formatter_ticker_002',
                   'formatter_ticker_003',
                   'formatter_ticker_004',
                   'formatter_ticker_005',
                   ])
def test_formatter_ticker():
    import matplotlib.testing.jpl_units as units
    units.register()

    # This should affect the tick size.  (Tests issue #543)
    matplotlib.rcParams['lines.markeredgewidth'] = 30

    # This essentially test to see if user specified labels get overwritten
    # by the auto labeler functionality of the axes.
    xdata = [x*units.sec for x in range(10)]
    ydata1 = [(1.5*y - 0.5)*units.km for y in range(10)]
    ydata2 = [(1.75*y - 1.0)*units.km for y in range(10)]

    ax = plt.figure().subplots()
    ax.set_xlabel("x-label 001")

    ax = plt.figure().subplots()
    ax.set_xlabel("x-label 001")
    ax.plot(xdata, ydata1, color='blue', xunits="sec")

    ax = plt.figure().subplots()
    ax.set_xlabel("x-label 001")
    ax.plot(xdata, ydata1, color='blue', xunits="sec")
    ax.set_xlabel("x-label 003")

    ax = plt.figure().subplots()
    ax.plot(xdata, ydata1, color='blue', xunits="sec")
    ax.plot(xdata, ydata2, color='green', xunits="hour")
    ax.set_xlabel("x-label 004")

    # See SF bug 2846058
    # https://sourceforge.net/tracker/?func=detail&aid=2846058&group_id=80706&atid=560720
    ax = plt.figure().subplots()
    ax.plot(xdata, ydata1, color='blue', xunits="sec")
    ax.plot(xdata, ydata2, color='green', xunits="hour")
    ax.set_xlabel("x-label 005")
    ax.autoscale_view()


def test_funcformatter_auto_formatter():
    def _formfunc(x, pos):
        return ''

    ax = plt.figure().subplots()

    assert ax.xaxis.isDefault_majfmt
    assert ax.xaxis.isDefault_minfmt
    assert ax.yaxis.isDefault_majfmt
    assert ax.yaxis.isDefault_minfmt

    ax.xaxis.set_major_formatter(_formfunc)

    assert not ax.xaxis.isDefault_majfmt
    assert ax.xaxis.isDefault_minfmt
    assert ax.yaxis.isDefault_majfmt
    assert ax.yaxis.isDefault_minfmt

    targ_funcformatter = mticker.FuncFormatter(_formfunc)

    assert isinstance(ax.xaxis.get_major_formatter(),
                      mticker.FuncFormatter)

    assert ax.xaxis.get_major_formatter().func == targ_funcformatter.func


def test_strmethodformatter_auto_formatter():
    formstr = '{x}_{pos}'

    ax = plt.figure().subplots()

    assert ax.xaxis.isDefault_majfmt
    assert ax.xaxis.isDefault_minfmt
    assert ax.yaxis.isDefault_majfmt
    assert ax.yaxis.isDefault_minfmt

    ax.yaxis.set_minor_formatter(formstr)

    assert ax.xaxis.isDefault_majfmt
    assert ax.xaxis.isDefault_minfmt
    assert ax.yaxis.isDefault_majfmt
    assert not ax.yaxis.isDefault_minfmt

    targ_strformatter = mticker.StrMethodFormatter(formstr)

    assert isinstance(ax.yaxis.get_minor_formatter(),
                      mticker.StrMethodFormatter)

    assert ax.yaxis.get_minor_formatter().fmt == targ_strformatter.fmt


@image_comparison(["twin_axis_locators_formatters"])
def test_twin_axis_locators_formatters():
    vals = np.linspace(0, 1, num=5, endpoint=True)
    locs = np.sin(np.pi * vals / 2.0)

    majl = plt.FixedLocator(locs)
    minl = plt.FixedLocator([0.1, 0.2, 0.3])

    fig = plt.figure()
    ax1 = fig.add_subplot(1, 1, 1)
    ax1.plot([0.1, 100], [0, 1])
    ax1.yaxis.set_major_locator(majl)
    ax1.yaxis.set_minor_locator(minl)
    ax1.yaxis.set_major_formatter(plt.FormatStrFormatter('%08.2lf'))
    ax1.yaxis.set_minor_formatter(plt.FixedFormatter(['tricks', 'mind',
                                                      'jedi']))

    ax1.xaxis.set_major_locator(plt.LinearLocator())
    ax1.xaxis.set_minor_locator(plt.FixedLocator([15, 35, 55, 75]))
    ax1.xaxis.set_major_formatter(plt.FormatStrFormatter('%05.2lf'))
    ax1.xaxis.set_minor_formatter(plt.FixedFormatter(['c', '3', 'p', 'o']))
    ax1.twiny()
    ax1.twinx()


def test_twinx_cla():
    fig, ax = plt.subplots()
    ax2 = ax.twinx()
    ax3 = ax2.twiny()
    plt.draw()
    assert not ax2.xaxis.get_visible()
    assert not ax2.patch.get_visible()
    ax2.cla()
    ax3.cla()

    assert not ax2.xaxis.get_visible()
    assert not ax2.patch.get_visible()
    assert ax2.yaxis.get_visible()

    assert ax3.xaxis.get_visible()
    assert not ax3.patch.get_visible()
    assert not ax3.yaxis.get_visible()

    assert ax.xaxis.get_visible()
    assert ax.patch.get_visible()
    assert ax.yaxis.get_visible()


@pytest.mark.parametrize('twin', ('x', 'y'))
@check_figures_equal(extensions=['png'], tol=0.19)
def test_twin_logscale(fig_test, fig_ref, twin):
    twin_func = f'twin{twin}'  # test twinx or twiny
    set_scale = f'set_{twin}scale'
    x = np.arange(1, 100)

    # Change scale after twinning.
    ax_test = fig_test.add_subplot(2, 1, 1)
    ax_twin = getattr(ax_test, twin_func)()
    getattr(ax_test, set_scale)('log')
    ax_twin.plot(x, x)

    # Twin after changing scale.
    ax_test = fig_test.add_subplot(2, 1, 2)
    getattr(ax_test, set_scale)('log')
    ax_twin = getattr(ax_test, twin_func)()
    ax_twin.plot(x, x)

    for i in [1, 2]:
        ax_ref = fig_ref.add_subplot(2, 1, i)
        getattr(ax_ref, set_scale)('log')
        ax_ref.plot(x, x)

        # This is a hack because twinned Axes double-draw the frame.
        # Remove this when that is fixed.
        Path = matplotlib.path.Path
        fig_ref.add_artist(
            matplotlib.patches.PathPatch(
                Path([[0, 0], [0, 1],
                      [0, 1], [1, 1],
                      [1, 1], [1, 0],
                      [1, 0], [0, 0]],
                     [Path.MOVETO, Path.LINETO] * 4),
                transform=ax_ref.transAxes,
                facecolor='none',
                edgecolor=mpl.rcParams['axes.edgecolor'],
                linewidth=mpl.rcParams['axes.linewidth'],
                capstyle='projecting'))

    remove_ticks_and_titles(fig_test)
    remove_ticks_and_titles(fig_ref)


@image_comparison(['twin_autoscale.png'])
def test_twinx_axis_scales():
    x = np.array([0, 0.5, 1])
    y = 0.5 * x
    x2 = np.array([0, 1, 2])
    y2 = 2 * x2

    fig = plt.figure()
    ax = fig.add_axes((0, 0, 1, 1), autoscalex_on=False, autoscaley_on=False)
    ax.plot(x, y, color='blue', lw=10)

    ax2 = plt.twinx(ax)
    ax2.plot(x2, y2, 'r--', lw=5)

    ax.margins(0, 0)
    ax2.margins(0, 0)


def test_twin_inherit_autoscale_setting():
    fig, ax = plt.subplots()
    ax_x_on = ax.twinx()
    ax.set_autoscalex_on(False)
    ax_x_off = ax.twinx()

    assert ax_x_on.get_autoscalex_on()
    assert not ax_x_off.get_autoscalex_on()

    ax_y_on = ax.twiny()
    ax.set_autoscaley_on(False)
    ax_y_off = ax.twiny()

    assert ax_y_on.get_autoscaley_on()
    assert not ax_y_off.get_autoscaley_on()


def test_inverted_cla():
    # GitHub PR #5450. Setting autoscale should reset
    # axes to be non-inverted.
    # plotting an image, then 1d graph, axis is now down
    fig = plt.figure(0)
    ax = fig.gca()
    # 1. test that a new axis is not inverted per default
    assert not ax.xaxis_inverted()
    assert not ax.yaxis_inverted()
    img = np.random.random((100, 100))
    ax.imshow(img)
    # 2. test that a image axis is inverted
    assert not ax.xaxis_inverted()
    assert ax.yaxis_inverted()
    # 3. test that clearing and plotting a line, axes are
    # not inverted
    ax.cla()
    x = np.linspace(0, 2*np.pi, 100)
    ax.plot(x, np.cos(x))
    assert not ax.xaxis_inverted()
    assert not ax.yaxis_inverted()

    # 4. autoscaling should not bring back axes to normal
    ax.cla()
    ax.imshow(img)
    plt.autoscale()
    assert not ax.xaxis_inverted()
    assert ax.yaxis_inverted()

    for ax in fig.axes:
        ax.remove()
    # 5. two shared axes. Inverting the leader axis should invert the shared
    # axes; clearing the leader axis should bring axes in shared
    # axes back to normal.
    ax0 = plt.subplot(211)
    ax1 = plt.subplot(212, sharey=ax0)
    ax0.yaxis.set_inverted(True)
    assert ax1.yaxis_inverted()
    ax1.plot(x, np.cos(x))
    ax0.cla()
    assert not ax1.yaxis_inverted()
    ax1.cla()
    # 6. clearing the follower should not touch limits
    ax0.imshow(img)
    ax1.plot(x, np.cos(x))
    ax1.cla()
    assert ax.yaxis_inverted()

    # clean up
    plt.close(fig)


def test_subclass_clear_cla():
    # Ensure that subclasses of Axes call cla/clear correctly.
    # Note, we cannot use mocking here as we want to be sure that the
    # superclass fallback does not recurse.

    with pytest.warns(PendingDeprecationWarning,
                      match='Overriding `Axes.cla`'):
        class ClaAxes(Axes):
            def cla(self):
                nonlocal called
                called = True

    with pytest.warns(PendingDeprecationWarning,
                      match='Overriding `Axes.cla`'):
        class ClaSuperAxes(Axes):
            def cla(self):
                nonlocal called
                called = True
                super().cla()

    class SubClaAxes(ClaAxes):
        pass

    class ClearAxes(Axes):
        def clear(self):
            nonlocal called
            called = True

    class ClearSuperAxes(Axes):
        def clear(self):
            nonlocal called
            called = True
            super().clear()

    class SubClearAxes(ClearAxes):
        pass

    fig = Figure()
    for axes_class in [ClaAxes, ClaSuperAxes, SubClaAxes,
                       ClearAxes, ClearSuperAxes, SubClearAxes]:
        called = False
        ax = axes_class(fig, [0, 0, 1, 1])
        # Axes.__init__ has already called clear (which aliases to cla or is in
        # the subclass).
        assert called

        called = False
        ax.cla()
        assert called


def test_cla_not_redefined_internally():
    for klass in Axes.__subclasses__():
        # Check that cla does not get redefined in our Axes subclasses, except
        # for in the above test function.
        if 'test_subclass_clear_cla' not in klass.__qualname__:
            assert 'cla' not in klass.__dict__


@check_figures_equal(extensions=["png"])
def test_minorticks_on_rcParams_both(fig_test, fig_ref):
    with matplotlib.rc_context({"xtick.minor.visible": True,
                                "ytick.minor.visible": True}):
        ax_test = fig_test.subplots()
        ax_test.plot([0, 1], [0, 1])
    ax_ref = fig_ref.subplots()
    ax_ref.plot([0, 1], [0, 1])
    ax_ref.minorticks_on()


@image_comparison(["autoscale_tiny_range"], remove_text=True)
def test_autoscale_tiny_range():
    # github pull #904
    fig, axs = plt.subplots(2, 2)
    for i, ax in enumerate(axs.flat):
        y1 = 10**(-11 - i)
        ax.plot([0, 1], [1, 1 + y1])


@mpl.style.context('default')
def test_autoscale_tight():
    fig, ax = plt.subplots(1, 1)
    ax.plot([1, 2, 3, 4])
    ax.autoscale(enable=True, axis='x', tight=False)
    ax.autoscale(enable=True, axis='y', tight=True)
    assert_allclose(ax.get_xlim(), (-0.15, 3.15))
    assert_allclose(ax.get_ylim(), (1.0, 4.0))

    # Check that autoscale is on
    assert ax.get_autoscalex_on()
    assert ax.get_autoscaley_on()
    assert ax.get_autoscale_on()
    # Set enable to None
    ax.autoscale(enable=None)
    # Same limits
    assert_allclose(ax.get_xlim(), (-0.15, 3.15))
    assert_allclose(ax.get_ylim(), (1.0, 4.0))
    # autoscale still on
    assert ax.get_autoscalex_on()
    assert ax.get_autoscaley_on()
    assert ax.get_autoscale_on()


@mpl.style.context('default')
def test_autoscale_log_shared():
    # related to github #7587
    # array starts at zero to trigger _minpos handling
    x = np.arange(100, dtype=float)
    fig, (ax1, ax2) = plt.subplots(2, 1, sharex=True)
    ax1.loglog(x, x)
    ax2.semilogx(x, x)
    ax1.autoscale(tight=True)
    ax2.autoscale(tight=True)
    plt.draw()
    lims = (x[1], x[-1])
    assert_allclose(ax1.get_xlim(), lims)
    assert_allclose(ax1.get_ylim(), lims)
    assert_allclose(ax2.get_xlim(), lims)
    assert_allclose(ax2.get_ylim(), (x[0], x[-1]))


@mpl.style.context('default')
def test_use_sticky_edges():
    fig, ax = plt.subplots()
    ax.imshow([[0, 1], [2, 3]], origin='lower')
    assert_allclose(ax.get_xlim(), (-0.5, 1.5))
    assert_allclose(ax.get_ylim(), (-0.5, 1.5))
    ax.use_sticky_edges = False
    ax.autoscale()
    xlim = (-0.5 - 2 * ax._xmargin, 1.5 + 2 * ax._xmargin)
    ylim = (-0.5 - 2 * ax._ymargin, 1.5 + 2 * ax._ymargin)
    assert_allclose(ax.get_xlim(), xlim)
    assert_allclose(ax.get_ylim(), ylim)
    # Make sure it is reversible:
    ax.use_sticky_edges = True
    ax.autoscale()
    assert_allclose(ax.get_xlim(), (-0.5, 1.5))
    assert_allclose(ax.get_ylim(), (-0.5, 1.5))


@check_figures_equal(extensions=["png"])
def test_sticky_shared_axes(fig_test, fig_ref):
    # Check that sticky edges work whether they are set in an Axes that is a
    # "leader" in a share, or an Axes that is a "follower".
    Z = np.arange(15).reshape(3, 5)

    ax0 = fig_test.add_subplot(211)
    ax1 = fig_test.add_subplot(212, sharex=ax0)
    ax1.pcolormesh(Z)

    ax0 = fig_ref.add_subplot(212)
    ax1 = fig_ref.add_subplot(211, sharex=ax0)
    ax0.pcolormesh(Z)


@image_comparison(['offset_points'], remove_text=True)
def test_basic_annotate():
    # Setup some data
    t = np.arange(0.0, 5.0, 0.01)
    s = np.cos(2.0*np.pi * t)

    # Offset Points

    fig = plt.figure()
    ax = fig.add_subplot(autoscale_on=False, xlim=(-1, 5), ylim=(-3, 5))
    line, = ax.plot(t, s, lw=3, color='purple')

    ax.annotate('local max', xy=(3, 1), xycoords='data',
                xytext=(3, 3), textcoords='offset points')


@image_comparison(['arrow_simple.png'], remove_text=True)
def test_arrow_simple():
    # Simple image test for ax.arrow
    # kwargs that take discrete values
    length_includes_head = (True, False)
    shape = ('full', 'left', 'right')
    head_starts_at_zero = (True, False)
    # Create outer product of values
    kwargs = product(length_includes_head, shape, head_starts_at_zero)

    fig, axs = plt.subplots(3, 4)
    for i, (ax, kwarg) in enumerate(zip(axs.flat, kwargs)):
        ax.set_xlim(-2, 2)
        ax.set_ylim(-2, 2)
        # Unpack kwargs
        (length_includes_head, shape, head_starts_at_zero) = kwarg
        theta = 2 * np.pi * i / 12
        # Draw arrow
        ax.arrow(0, 0, np.sin(theta), np.cos(theta),
                 width=theta/100,
                 length_includes_head=length_includes_head,
                 shape=shape,
                 head_starts_at_zero=head_starts_at_zero,
                 head_width=theta / 10,
                 head_length=theta / 10)


def test_arrow_empty():
    _, ax = plt.subplots()
    # Create an empty FancyArrow
    ax.arrow(0, 0, 0, 0, head_length=0)


def test_arrow_in_view():
    _, ax = plt.subplots()
    ax.arrow(1, 1, 1, 1)
    assert ax.get_xlim() == (0.8, 2.2)
    assert ax.get_ylim() == (0.8, 2.2)


def test_annotate_default_arrow():
    # Check that we can make an annotation arrow with only default properties.
    fig, ax = plt.subplots()
    ann = ax.annotate("foo", (0, 1), xytext=(2, 3))
    assert ann.arrow_patch is None
    ann = ax.annotate("foo", (0, 1), xytext=(2, 3), arrowprops={})
    assert ann.arrow_patch is not None


def test_annotate_signature():
    """Check that the signature of Axes.annotate() matches Annotation."""
    fig, ax = plt.subplots()
    annotate_params = inspect.signature(ax.annotate).parameters
    annotation_params = inspect.signature(mtext.Annotation).parameters
    assert list(annotate_params.keys()) == list(annotation_params.keys())
    for p1, p2 in zip(annotate_params.values(), annotation_params.values()):
        assert p1 == p2


@image_comparison(['fill_units.png'], savefig_kwarg={'dpi': 60})
def test_fill_units():
    import matplotlib.testing.jpl_units as units
    units.register()

    # generate some data
    t = units.Epoch("ET", dt=datetime.datetime(2009, 4, 27))
    value = 10.0 * units.deg
    day = units.Duration("ET", 24.0 * 60.0 * 60.0)
    dt = np.arange('2009-04-27', '2009-04-29', dtype='datetime64[D]')
    dtn = mdates.date2num(dt)

    fig, ((ax1, ax2), (ax3, ax4)) = plt.subplots(2, 2)

    ax1.plot([t], [value], yunits='deg', color='red')
    ind = [0, 0, 1, 1]
    ax1.fill(dtn[ind], [0.0, 0.0, 90.0, 0.0], 'b')

    ax2.plot([t], [value], yunits='deg', color='red')
    ax2.fill([t, t, t + day, t + day],
             [0.0, 0.0, 90.0, 0.0], 'b')

    ax3.plot([t], [value], yunits='deg', color='red')
    ax3.fill(dtn[ind],
             [0 * units.deg, 0 * units.deg, 90 * units.deg, 0 * units.deg],
             'b')

    ax4.plot([t], [value], yunits='deg', color='red')
    ax4.fill([t, t, t + day, t + day],
             [0 * units.deg, 0 * units.deg, 90 * units.deg, 0 * units.deg],
             facecolor="blue")
    fig.autofmt_xdate()


def test_plot_format_kwarg_redundant():
    with pytest.warns(UserWarning, match="marker .* redundantly defined"):
        plt.plot([0], [0], 'o', marker='x')
    with pytest.warns(UserWarning, match="linestyle .* redundantly defined"):
        plt.plot([0], [0], '-', linestyle='--')
    with pytest.warns(UserWarning, match="color .* redundantly defined"):
        plt.plot([0], [0], 'r', color='blue')
    # smoke-test: should not warn
    plt.errorbar([0], [0], fmt='none', color='blue')


@check_figures_equal(extensions=["png"])
def test_errorbar_dashes(fig_test, fig_ref):
    x = [1, 2, 3, 4]
    y = np.sin(x)

    ax_ref = fig_ref.gca()
    ax_test = fig_test.gca()

    line, *_ = ax_ref.errorbar(x, y, xerr=np.abs(y), yerr=np.abs(y))
    line.set_dashes([2, 2])

    ax_test.errorbar(x, y, xerr=np.abs(y), yerr=np.abs(y), dashes=[2, 2])


@image_comparison(['single_point', 'single_point'])
def test_single_point():
    # Issue #1796: don't let lines.marker affect the grid
    matplotlib.rcParams['lines.marker'] = 'o'
    matplotlib.rcParams['axes.grid'] = True

    fig, (ax1, ax2) = plt.subplots(2)
    ax1.plot([0], [0], 'o')
    ax2.plot([1], [1], 'o')

    # Reuse testcase from above for a labeled data test
    data = {'a': [0], 'b': [1]}

    fig, (ax1, ax2) = plt.subplots(2)
    ax1.plot('a', 'a', 'o', data=data)
    ax2.plot('b', 'b', 'o', data=data)


@image_comparison(['single_date.png'], style='mpl20')
def test_single_date():

    # use former defaults to match existing baseline image
    plt.rcParams['axes.formatter.limits'] = -7, 7
    dt = mdates.date2num(np.datetime64('0000-12-31'))

    time1 = [721964.0]
    data1 = [-65.54]

    fig, ax = plt.subplots(2, 1)
    ax[0].plot_date(time1 + dt, data1, 'o', color='r')
    ax[1].plot(time1, data1, 'o', color='r')


@check_figures_equal(extensions=["png"])
def test_shaped_data(fig_test, fig_ref):
    row = np.arange(10).reshape((1, -1))
    col = np.arange(0, 100, 10).reshape((-1, 1))

    axs = fig_test.subplots(2)
    axs[0].plot(row)  # Actually plots nothing (columns are single points).
    axs[1].plot(col)  # Same as plotting 1d.

    axs = fig_ref.subplots(2)
    # xlim from the implicit "x=0", ylim from the row datalim.
    axs[0].set(xlim=(-.06, .06), ylim=(0, 9))
    axs[1].plot(col.ravel())


def test_structured_data():
    # support for structured data
    pts = np.array([(1, 1), (2, 2)], dtype=[("ones", float), ("twos", float)])

    # this should not read second name as a format and raise ValueError
    axs = plt.figure().subplots(2)
    axs[0].plot("ones", "twos", data=pts)
    axs[1].plot("ones", "twos", "r", data=pts)


@image_comparison(['aitoff_proj'], extensions=["png"],
                  remove_text=True, style='mpl20')
def test_aitoff_proj():
    """
    Test aitoff projection ref.:
    https://github.com/matplotlib/matplotlib/pull/14451
    """
    x = np.linspace(-np.pi, np.pi, 20)
    y = np.linspace(-np.pi / 2, np.pi / 2, 20)
    X, Y = np.meshgrid(x, y)

    fig, ax = plt.subplots(figsize=(8, 4.2),
                           subplot_kw=dict(projection="aitoff"))
    ax.grid()
    ax.plot(X.flat, Y.flat, 'o', markersize=4)


@image_comparison(['axvspan_epoch'])
def test_axvspan_epoch():
    import matplotlib.testing.jpl_units as units
    units.register()

    # generate some data
    t0 = units.Epoch("ET", dt=datetime.datetime(2009, 1, 20))
    tf = units.Epoch("ET", dt=datetime.datetime(2009, 1, 21))
    dt = units.Duration("ET", units.day.convert("sec"))

    ax = plt.gca()
    ax.axvspan(t0, tf, facecolor="blue", alpha=0.25)
    ax.set_xlim(t0 - 5.0*dt, tf + 5.0*dt)


@image_comparison(['axhspan_epoch'], tol=0.02)
def test_axhspan_epoch():
    import matplotlib.testing.jpl_units as units
    units.register()

    # generate some data
    t0 = units.Epoch("ET", dt=datetime.datetime(2009, 1, 20))
    tf = units.Epoch("ET", dt=datetime.datetime(2009, 1, 21))
    dt = units.Duration("ET", units.day.convert("sec"))

    ax = plt.gca()
    ax.axhspan(t0, tf, facecolor="blue", alpha=0.25)
    ax.set_ylim(t0 - 5.0*dt, tf + 5.0*dt)


@image_comparison(['hexbin_extent.png', 'hexbin_extent.png'], remove_text=True)
def test_hexbin_extent():
    # this test exposes sf bug 2856228
    fig, ax = plt.subplots()
    data = (np.arange(2000) / 2000).reshape((2, 1000))
    x, y = data

    ax.hexbin(x, y, extent=[.1, .3, .6, .7])

    # Reuse testcase from above for a labeled data test
    data = {"x": x, "y": y}

    fig, ax = plt.subplots()
    ax.hexbin("x", "y", extent=[.1, .3, .6, .7], data=data)


@image_comparison(['hexbin_empty.png', 'hexbin_empty.png'], remove_text=True)
def test_hexbin_empty():
    # From #3886: creating hexbin from empty dataset raises ValueError
    fig, ax = plt.subplots()
    ax.hexbin([], [])
    fig, ax = plt.subplots()
    # From #23922: creating hexbin with log scaling from empty
    # dataset raises ValueError
    ax.hexbin([], [], bins='log')


def test_hexbin_pickable():
    # From #1973: Test that picking a hexbin collection works
    fig, ax = plt.subplots()
    data = (np.arange(200) / 200).reshape((2, 100))
    x, y = data
    hb = ax.hexbin(x, y, extent=[.1, .3, .6, .7], picker=-1)
    mouse_event = SimpleNamespace(x=400, y=300)
    assert hb.contains(mouse_event)[0]


@image_comparison(['hexbin_log.png'], style='mpl20')
def test_hexbin_log():
    # Issue #1636 (and also test log scaled colorbar)

    # Remove this line when this test image is regenerated.
    plt.rcParams['pcolormesh.snap'] = False

    np.random.seed(19680801)
    n = 100000
    x = np.random.standard_normal(n)
    y = 2.0 + 3.0 * x + 4.0 * np.random.standard_normal(n)
    y = np.power(2, y * 0.5)

    fig, ax = plt.subplots()
    h = ax.hexbin(x, y, yscale='log', bins='log',
                  marginals=True, reduce_C_function=np.sum)
    plt.colorbar(h)


@image_comparison(["hexbin_linear.png"], style="mpl20", remove_text=True)
def test_hexbin_linear():
    # Issue #21165
    np.random.seed(19680801)
    n = 100000
    x = np.random.standard_normal(n)
    y = 2.0 + 3.0 * x + 4.0 * np.random.standard_normal(n)

    fig, ax = plt.subplots()
    ax.hexbin(x, y, gridsize=(10, 5), marginals=True,
              reduce_C_function=np.sum)


def test_hexbin_log_clim():
    x, y = np.arange(200).reshape((2, 100))
    fig, ax = plt.subplots()
    h = ax.hexbin(x, y, bins='log', vmin=2, vmax=100)
    assert h.get_clim() == (2, 100)


def test_inverted_limits():
    # Test gh:1553
    # Calling invert_xaxis prior to plotting should not disable autoscaling
    # while still maintaining the inverted direction
    fig, ax = plt.subplots()
    ax.invert_xaxis()
    ax.plot([-5, -3, 2, 4], [1, 2, -3, 5])

    assert ax.get_xlim() == (4, -5)
    assert ax.get_ylim() == (-3, 5)
    plt.close()

    fig, ax = plt.subplots()
    ax.invert_yaxis()
    ax.plot([-5, -3, 2, 4], [1, 2, -3, 5])

    assert ax.get_xlim() == (-5, 4)
    assert ax.get_ylim() == (5, -3)

    # Test inverting nonlinear axes.
    fig, ax = plt.subplots()
    ax.set_yscale("log")
    ax.set_ylim(10, 1)
    assert ax.get_ylim() == (10, 1)


@image_comparison(['nonfinite_limits'])
def test_nonfinite_limits():
    x = np.arange(0., np.e, 0.01)
    # silence divide by zero warning from log(0)
    with np.errstate(divide='ignore'):
        y = np.log(x)
    x[len(x)//2] = np.nan
    fig, ax = plt.subplots()
    ax.plot(x, y)


@mpl.style.context('default')
@pytest.mark.parametrize('plot_fun',
                         ['scatter', 'plot', 'fill_between'])
@check_figures_equal(extensions=["png"])
def test_limits_empty_data(plot_fun, fig_test, fig_ref):
    # Check that plotting empty data doesn't change autoscaling of dates
    x = np.arange("2010-01-01", "2011-01-01", dtype="datetime64[D]")

    ax_test = fig_test.subplots()
    ax_ref = fig_ref.subplots()

    getattr(ax_test, plot_fun)([], [])

    for ax in [ax_test, ax_ref]:
        getattr(ax, plot_fun)(x, range(len(x)), color='C0')


@image_comparison(['imshow', 'imshow'], remove_text=True, style='mpl20')
def test_imshow():
    # use former defaults to match existing baseline image
    matplotlib.rcParams['image.interpolation'] = 'nearest'
    # Create a NxN image
    N = 100
    (x, y) = np.indices((N, N))
    x -= N//2
    y -= N//2
    r = np.sqrt(x**2+y**2-x*y)

    # Create a contour plot at N/4 and extract both the clip path and transform
    fig, ax = plt.subplots()
    ax.imshow(r)

    # Reuse testcase from above for a labeled data test
    data = {"r": r}
    fig, ax = plt.subplots()
    ax.imshow("r", data=data)


@image_comparison(['imshow_clip'], style='mpl20')
def test_imshow_clip():
    # As originally reported by Gellule Xg <gellule.xg@free.fr>
    # use former defaults to match existing baseline image
    matplotlib.rcParams['image.interpolation'] = 'nearest'

    # Create a NxN image
    N = 100
    (x, y) = np.indices((N, N))
    x -= N//2
    y -= N//2
    r = np.sqrt(x**2+y**2-x*y)

    # Create a contour plot at N/4 and extract both the clip path and transform
    fig, ax = plt.subplots()

    c = ax.contour(r, [N/4])
    x = c.collections[0]
    clip_path = x.get_paths()[0]
    clip_transform = x.get_transform()

    clip_path = mtransforms.TransformedPath(clip_path, clip_transform)

    # Plot the image clipped by the contour
    ax.imshow(r, clip_path=clip_path)


def test_imshow_norm_vminvmax():
    """Parameters vmin, vmax should error if norm is given."""
    a = [[1, 2], [3, 4]]
    ax = plt.axes()
    with pytest.raises(ValueError,
                       match="Passing a Normalize instance simultaneously "
                             "with vmin/vmax is not supported."):
        ax.imshow(a, norm=mcolors.Normalize(-10, 10), vmin=0, vmax=5)


@image_comparison(['polycollection_joinstyle'], remove_text=True)
def test_polycollection_joinstyle():
    # Bug #2890979 reported by Matthew West
    fig, ax = plt.subplots()
    verts = np.array([[1, 1], [1, 2], [2, 2], [2, 1]])
    c = mpl.collections.PolyCollection([verts], linewidths=40)
    ax.add_collection(c)
    ax.set_xbound(0, 3)
    ax.set_ybound(0, 3)


@pytest.mark.parametrize(
    'x, y1, y2', [
        (np.zeros((2, 2)), 3, 3),
        (np.arange(0.0, 2, 0.02), np.zeros((2, 2)), 3),
        (np.arange(0.0, 2, 0.02), 3, np.zeros((2, 2)))
    ], ids=[
        '2d_x_input',
        '2d_y1_input',
        '2d_y2_input'
    ]
)
def test_fill_between_input(x, y1, y2):
    fig, ax = plt.subplots()
    with pytest.raises(ValueError):
        ax.fill_between(x, y1, y2)


@pytest.mark.parametrize(
    'y, x1, x2', [
        (np.zeros((2, 2)), 3, 3),
        (np.arange(0.0, 2, 0.02), np.zeros((2, 2)), 3),
        (np.arange(0.0, 2, 0.02), 3, np.zeros((2, 2)))
    ], ids=[
        '2d_y_input',
        '2d_x1_input',
        '2d_x2_input'
    ]
)
def test_fill_betweenx_input(y, x1, x2):
    fig, ax = plt.subplots()
    with pytest.raises(ValueError):
        ax.fill_betweenx(y, x1, x2)


@image_comparison(['fill_between_interpolate'], remove_text=True)
def test_fill_between_interpolate():
    x = np.arange(0.0, 2, 0.02)
    y1 = np.sin(2*np.pi*x)
    y2 = 1.2*np.sin(4*np.pi*x)

    fig, (ax1, ax2) = plt.subplots(2, 1, sharex=True)
    ax1.plot(x, y1, x, y2, color='black')
    ax1.fill_between(x, y1, y2, where=y2 >= y1, facecolor='white', hatch='/',
                     interpolate=True)
    ax1.fill_between(x, y1, y2, where=y2 <= y1, facecolor='red',
                     interpolate=True)

    # Test support for masked arrays.
    y2 = np.ma.masked_greater(y2, 1.0)
    # Test that plotting works for masked arrays with the first element masked
    y2[0] = np.ma.masked
    ax2.plot(x, y1, x, y2, color='black')
    ax2.fill_between(x, y1, y2, where=y2 >= y1, facecolor='green',
                     interpolate=True)
    ax2.fill_between(x, y1, y2, where=y2 <= y1, facecolor='red',
                     interpolate=True)


@image_comparison(['fill_between_interpolate_decreasing'],
                  style='mpl20', remove_text=True)
def test_fill_between_interpolate_decreasing():
    p = np.array([724.3, 700, 655])
    t = np.array([9.4, 7, 2.2])
    prof = np.array([7.9, 6.6, 3.8])

    fig, ax = plt.subplots(figsize=(9, 9))

    ax.plot(t, p, 'tab:red')
    ax.plot(prof, p, 'k')

    ax.fill_betweenx(p, t, prof, where=prof < t,
                     facecolor='blue', interpolate=True, alpha=0.4)
    ax.fill_betweenx(p, t, prof, where=prof > t,
                     facecolor='red', interpolate=True, alpha=0.4)

    ax.set_xlim(0, 30)
    ax.set_ylim(800, 600)


@image_comparison(['fill_between_interpolate_nan'], remove_text=True)
def test_fill_between_interpolate_nan():
    # Tests fix for issue #18986.
    x = np.arange(10)
    y1 = np.asarray([8, 18, np.nan, 18, 8, 18, 24, 18, 8, 18])
    y2 = np.asarray([18, 11, 8, 11, 18, 26, 32, 30, np.nan, np.nan])

    fig, ax = plt.subplots()

    ax.plot(x, y1, c='k')
    ax.plot(x, y2, c='b')
    ax.fill_between(x, y1, y2, where=y2 >= y1, facecolor="green",
                    interpolate=True, alpha=0.5)
    ax.fill_between(x, y1, y2, where=y1 >= y2, facecolor="red",
                    interpolate=True, alpha=0.5)


# test_symlog and test_symlog2 used to have baseline images in all three
# formats, but the png and svg baselines got invalidated by the removal of
# minor tick overstriking.
@image_comparison(['symlog.pdf'])
def test_symlog():
    x = np.array([0, 1, 2, 4, 6, 9, 12, 24])
    y = np.array([1000000, 500000, 100000, 100, 5, 0, 0, 0])

    fig, ax = plt.subplots()
    ax.plot(x, y)
    ax.set_yscale('symlog')
    ax.set_xscale('linear')
    ax.set_ylim(-1, 10000000)


@image_comparison(['symlog2.pdf'], remove_text=True)
def test_symlog2():
    # Numbers from -50 to 50, with 0.1 as step
    x = np.arange(-50, 50, 0.001)

    fig, axs = plt.subplots(5, 1)
    for ax, linthresh in zip(axs, [20., 2., 1., 0.1, 0.01]):
        ax.plot(x, x)
        ax.set_xscale('symlog', linthresh=linthresh)
        ax.grid(True)
    axs[-1].set_ylim(-0.1, 0.1)


def test_pcolorargs_5205():
    # Smoketest to catch issue found in gh:5205
    x = [-1.5, -1.0, -0.5, 0.0, 0.5, 1.0, 1.5]
    y = [-1.5, -1.25, -1.0, -0.75, -0.5, -0.25, 0,
         0.25, 0.5, 0.75, 1.0, 1.25, 1.5]
    X, Y = np.meshgrid(x, y)
    Z = np.hypot(X, Y)

    plt.pcolor(Z)
    plt.pcolor(list(Z))
    plt.pcolor(x, y, Z[:-1, :-1])
    plt.pcolor(X, Y, list(Z[:-1, :-1]))


@image_comparison(['pcolormesh'], remove_text=True)
def test_pcolormesh():
    # Remove this line when this test image is regenerated.
    plt.rcParams['pcolormesh.snap'] = False

    n = 12
    x = np.linspace(-1.5, 1.5, n)
    y = np.linspace(-1.5, 1.5, n*2)
    X, Y = np.meshgrid(x, y)
    Qx = np.cos(Y) - np.cos(X)
    Qz = np.sin(Y) + np.sin(X)
    Qx = (Qx + 1.1)
    Z = np.hypot(X, Y) / 5
    Z = (Z - Z.min()) / Z.ptp()

    # The color array can include masked values:
    Zm = ma.masked_where(np.abs(Qz) < 0.5 * np.max(Qz), Z)

    fig, (ax1, ax2, ax3) = plt.subplots(1, 3)
    ax1.pcolormesh(Qx, Qz, Z[:-1, :-1], lw=0.5, edgecolors='k')
    ax2.pcolormesh(Qx, Qz, Z[:-1, :-1], lw=2, edgecolors=['b', 'w'])
    ax3.pcolormesh(Qx, Qz, Z, shading="gouraud")


@image_comparison(['pcolormesh_small'], extensions=["eps"])
def test_pcolormesh_small():
    n = 3
    x = np.linspace(-1.5, 1.5, n)
    y = np.linspace(-1.5, 1.5, n*2)
    X, Y = np.meshgrid(x, y)
    Qx = np.cos(Y) - np.cos(X)
    Qz = np.sin(Y) + np.sin(X)
    Qx = (Qx + 1.1)
    Z = np.hypot(X, Y) / 5
    Z = (Z - Z.min()) / Z.ptp()
    Zm = ma.masked_where(np.abs(Qz) < 0.5 * np.max(Qz), Z)

    fig, (ax1, ax2, ax3) = plt.subplots(1, 3)
    ax1.pcolormesh(Qx, Qz, Zm[:-1, :-1], lw=0.5, edgecolors='k')
    ax2.pcolormesh(Qx, Qz, Zm[:-1, :-1], lw=2, edgecolors=['b', 'w'])
    ax3.pcolormesh(Qx, Qz, Zm, shading="gouraud")
    for ax in fig.axes:
        ax.set_axis_off()


@image_comparison(['pcolormesh_alpha'], extensions=["png", "pdf"],
                  remove_text=True)
def test_pcolormesh_alpha():
    # Remove this line when this test image is regenerated.
    plt.rcParams['pcolormesh.snap'] = False

    n = 12
    X, Y = np.meshgrid(
        np.linspace(-1.5, 1.5, n),
        np.linspace(-1.5, 1.5, n*2)
    )
    Qx = X
    Qy = Y + np.sin(X)
    Z = np.hypot(X, Y) / 5
    Z = (Z - Z.min()) / Z.ptp()
    vir = mpl.colormaps["viridis"].resampled(16)
    # make another colormap with varying alpha
    colors = vir(np.arange(16))
    colors[:, 3] = 0.5 + 0.5*np.sin(np.arange(16))
    cmap = mcolors.ListedColormap(colors)

    fig, ((ax1, ax2), (ax3, ax4)) = plt.subplots(2, 2)
    for ax in ax1, ax2, ax3, ax4:
        ax.add_patch(mpatches.Rectangle(
            (0, -1.5), 1.5, 3, facecolor=[.7, .1, .1, .5], zorder=0
        ))
    # ax1, ax2: constant alpha
    ax1.pcolormesh(Qx, Qy, Z[:-1, :-1], cmap=vir, alpha=0.4,
                   shading='flat', zorder=1)
    ax2.pcolormesh(Qx, Qy, Z, cmap=vir, alpha=0.4, shading='gouraud', zorder=1)
    # ax3, ax4: alpha from colormap
    ax3.pcolormesh(Qx, Qy, Z[:-1, :-1], cmap=cmap, shading='flat', zorder=1)
    ax4.pcolormesh(Qx, Qy, Z, cmap=cmap, shading='gouraud', zorder=1)


@image_comparison(['pcolormesh_datetime_axis.png'], style='mpl20')
def test_pcolormesh_datetime_axis():
    # Remove this line when this test image is regenerated.
    plt.rcParams['pcolormesh.snap'] = False

    fig = plt.figure()
    fig.subplots_adjust(hspace=0.4, top=0.98, bottom=.15)
    base = datetime.datetime(2013, 1, 1)
    x = np.array([base + datetime.timedelta(days=d) for d in range(21)])
    y = np.arange(21)
    z1, z2 = np.meshgrid(np.arange(20), np.arange(20))
    z = z1 * z2
    plt.subplot(221)
    plt.pcolormesh(x[:-1], y[:-1], z[:-1, :-1])
    plt.subplot(222)
    plt.pcolormesh(x, y, z)
    x = np.repeat(x[np.newaxis], 21, axis=0)
    y = np.repeat(y[:, np.newaxis], 21, axis=1)
    plt.subplot(223)
    plt.pcolormesh(x[:-1, :-1], y[:-1, :-1], z[:-1, :-1])
    plt.subplot(224)
    plt.pcolormesh(x, y, z)
    for ax in fig.get_axes():
        for label in ax.get_xticklabels():
            label.set_ha('right')
            label.set_rotation(30)


@image_comparison(['pcolor_datetime_axis.png'], style='mpl20')
def test_pcolor_datetime_axis():
    fig = plt.figure()
    fig.subplots_adjust(hspace=0.4, top=0.98, bottom=.15)
    base = datetime.datetime(2013, 1, 1)
    x = np.array([base + datetime.timedelta(days=d) for d in range(21)])
    y = np.arange(21)
    z1, z2 = np.meshgrid(np.arange(20), np.arange(20))
    z = z1 * z2
    plt.subplot(221)
    plt.pcolor(x[:-1], y[:-1], z[:-1, :-1])
    plt.subplot(222)
    plt.pcolor(x, y, z)
    x = np.repeat(x[np.newaxis], 21, axis=0)
    y = np.repeat(y[:, np.newaxis], 21, axis=1)
    plt.subplot(223)
    plt.pcolor(x[:-1, :-1], y[:-1, :-1], z[:-1, :-1])
    plt.subplot(224)
    plt.pcolor(x, y, z)
    for ax in fig.get_axes():
        for label in ax.get_xticklabels():
            label.set_ha('right')
            label.set_rotation(30)


def test_pcolorargs():
    n = 12
    x = np.linspace(-1.5, 1.5, n)
    y = np.linspace(-1.5, 1.5, n*2)
    X, Y = np.meshgrid(x, y)
    Z = np.hypot(X, Y) / 5

    _, ax = plt.subplots()
    with pytest.raises(TypeError):
        ax.pcolormesh(y, x, Z)
    with pytest.raises(TypeError):
        ax.pcolormesh(X, Y, Z.T)
    with pytest.raises(TypeError):
        ax.pcolormesh(x, y, Z[:-1, :-1], shading="gouraud")
    with pytest.raises(TypeError):
        ax.pcolormesh(X, Y, Z[:-1, :-1], shading="gouraud")
    x[0] = np.NaN
    with pytest.raises(ValueError):
        ax.pcolormesh(x, y, Z[:-1, :-1])
    with np.errstate(invalid='ignore'):
        x = np.ma.array(x, mask=(x < 0))
    with pytest.raises(ValueError):
        ax.pcolormesh(x, y, Z[:-1, :-1])
    # Expect a warning with non-increasing coordinates
    x = [359, 0, 1]
    y = [-10, 10]
    X, Y = np.meshgrid(x, y)
    Z = np.zeros(X.shape)
    with pytest.warns(UserWarning,
                      match='are not monotonically increasing or decreasing'):
        ax.pcolormesh(X, Y, Z, shading='auto')


@check_figures_equal(extensions=["png"])
def test_pcolornearest(fig_test, fig_ref):
    ax = fig_test.subplots()
    x = np.arange(0, 10)
    y = np.arange(0, 3)
    np.random.seed(19680801)
    Z = np.random.randn(2, 9)
    ax.pcolormesh(x, y, Z, shading='flat')

    ax = fig_ref.subplots()
    # specify the centers
    x2 = x[:-1] + np.diff(x) / 2
    y2 = y[:-1] + np.diff(y) / 2
    ax.pcolormesh(x2, y2, Z, shading='nearest')


@check_figures_equal(extensions=["png"])
def test_pcolornearestunits(fig_test, fig_ref):
    ax = fig_test.subplots()
    x = [datetime.datetime.fromtimestamp(x * 3600) for x in range(10)]
    y = np.arange(0, 3)
    np.random.seed(19680801)
    Z = np.random.randn(2, 9)
    ax.pcolormesh(x, y, Z, shading='flat')

    ax = fig_ref.subplots()
    # specify the centers
    x2 = [datetime.datetime.fromtimestamp((x + 0.5) * 3600) for x in range(9)]
    y2 = y[:-1] + np.diff(y) / 2
    ax.pcolormesh(x2, y2, Z, shading='nearest')


def test_pcolorflaterror():
    fig, ax = plt.subplots()
    x = np.arange(0, 9)
    y = np.arange(0, 3)
    np.random.seed(19680801)
    Z = np.random.randn(3, 9)
    with pytest.raises(TypeError, match='Dimensions of C'):
        ax.pcolormesh(x, y, Z, shading='flat')


@pytest.mark.parametrize('snap', [False, True])
@check_figures_equal(extensions=["png"])
def test_pcolorauto(fig_test, fig_ref, snap):
    ax = fig_test.subplots()
    x = np.arange(0, 10)
    y = np.arange(0, 4)
    np.random.seed(19680801)
    Z = np.random.randn(3, 9)
    # this is the same as flat; note that auto is default
    ax.pcolormesh(x, y, Z, snap=snap)

    ax = fig_ref.subplots()
    # specify the centers
    x2 = x[:-1] + np.diff(x) / 2
    y2 = y[:-1] + np.diff(y) / 2
    # this is same as nearest:
    ax.pcolormesh(x2, y2, Z, snap=snap)


@image_comparison(['canonical'])
def test_canonical():
    fig, ax = plt.subplots()
    ax.plot([1, 2, 3])


@image_comparison(['arc_angles.png'], remove_text=True, style='default')
def test_arc_angles():
    # Ellipse parameters
    w = 2
    h = 1
    centre = (0.2, 0.5)
    scale = 2

    fig, axs = plt.subplots(3, 3)
    for i, ax in enumerate(axs.flat):
        theta2 = i * 360 / 9
        theta1 = theta2 - 45

        ax.add_patch(mpatches.Ellipse(centre, w, h, alpha=0.3))
        ax.add_patch(mpatches.Arc(centre, w, h, theta1=theta1, theta2=theta2))
        # Straight lines intersecting start and end of arc
        ax.plot([scale * np.cos(np.deg2rad(theta1)) + centre[0],
                 centre[0],
                 scale * np.cos(np.deg2rad(theta2)) + centre[0]],
                [scale * np.sin(np.deg2rad(theta1)) + centre[1],
                 centre[1],
                 scale * np.sin(np.deg2rad(theta2)) + centre[1]])

        ax.set_xlim(-scale, scale)
        ax.set_ylim(-scale, scale)

        # This looks the same, but it triggers a different code path when it
        # gets large enough.
        w *= 10
        h *= 10
        centre = (centre[0] * 10, centre[1] * 10)
        scale *= 10


@image_comparison(['arc_ellipse'], remove_text=True)
def test_arc_ellipse():
    xcenter, ycenter = 0.38, 0.52
    width, height = 1e-1, 3e-1
    angle = -30

    theta = np.deg2rad(np.arange(360))
    x = width / 2. * np.cos(theta)
    y = height / 2. * np.sin(theta)

    rtheta = np.deg2rad(angle)
    R = np.array([
        [np.cos(rtheta), -np.sin(rtheta)],
        [np.sin(rtheta), np.cos(rtheta)]])

    x, y = np.dot(R, [x, y])
    x += xcenter
    y += ycenter

    fig = plt.figure()
    ax = fig.add_subplot(211, aspect='auto')
    ax.fill(x, y, alpha=0.2, facecolor='yellow', edgecolor='yellow',
            linewidth=1, zorder=1)

    e1 = mpatches.Arc((xcenter, ycenter), width, height,
                      angle=angle, linewidth=2, fill=False, zorder=2)

    ax.add_patch(e1)

    ax = fig.add_subplot(212, aspect='equal')
    ax.fill(x, y, alpha=0.2, facecolor='green', edgecolor='green', zorder=1)
    e2 = mpatches.Arc((xcenter, ycenter), width, height,
                      angle=angle, linewidth=2, fill=False, zorder=2)

    ax.add_patch(e2)


def test_marker_as_markerstyle():
    fix, ax = plt.subplots()
    m = mmarkers.MarkerStyle('o')
    ax.plot([1, 2, 3], [3, 2, 1], marker=m)
    ax.scatter([1, 2, 3], [4, 3, 2], marker=m)
    ax.errorbar([1, 2, 3], [5, 4, 3], marker=m)


@image_comparison(['markevery'], remove_text=True)
def test_markevery():
    x = np.linspace(0, 10, 100)
    y = np.sin(x) * np.sqrt(x/10 + 0.5)

    # check marker only plot
    fig, ax = plt.subplots()
    ax.plot(x, y, 'o', label='default')
    ax.plot(x, y, 'd', markevery=None, label='mark all')
    ax.plot(x, y, 's', markevery=10, label='mark every 10')
    ax.plot(x, y, '+', markevery=(5, 20), label='mark every 5 starting at 10')
    ax.legend()


@image_comparison(['markevery_line'], remove_text=True, tol=0.005)
def test_markevery_line():
    # TODO: a slight change in rendering between Inkscape versions may explain
    # why one had to introduce a small non-zero tolerance for the SVG test
    # to pass. One may try to remove this hack once Travis' Inkscape version
    # is modern enough. FWIW, no failure with 0.92.3 on my computer (#11358).
    x = np.linspace(0, 10, 100)
    y = np.sin(x) * np.sqrt(x/10 + 0.5)

    # check line/marker combos
    fig, ax = plt.subplots()
    ax.plot(x, y, '-o', label='default')
    ax.plot(x, y, '-d', markevery=None, label='mark all')
    ax.plot(x, y, '-s', markevery=10, label='mark every 10')
    ax.plot(x, y, '-+', markevery=(5, 20), label='mark every 5 starting at 10')
    ax.legend()


@image_comparison(['markevery_linear_scales'], remove_text=True, tol=0.001)
def test_markevery_linear_scales():
    cases = [None,
             8,
             (30, 8),
             [16, 24, 30], [0, -1],
             slice(100, 200, 3),
             0.1, 0.3, 1.5,
             (0.0, 0.1), (0.45, 0.1)]

    cols = 3
    gs = matplotlib.gridspec.GridSpec(len(cases) // cols + 1, cols)

    delta = 0.11
    x = np.linspace(0, 10 - 2 * delta, 200) + delta
    y = np.sin(x) + 1.0 + delta

    for i, case in enumerate(cases):
        row = (i // cols)
        col = i % cols
        plt.subplot(gs[row, col])
        plt.title('markevery=%s' % str(case))
        plt.plot(x, y, 'o', ls='-', ms=4,  markevery=case)


@image_comparison(['markevery_linear_scales_zoomed'], remove_text=True)
def test_markevery_linear_scales_zoomed():
    cases = [None,
             8,
             (30, 8),
             [16, 24, 30], [0, -1],
             slice(100, 200, 3),
             0.1, 0.3, 1.5,
             (0.0, 0.1), (0.45, 0.1)]

    cols = 3
    gs = matplotlib.gridspec.GridSpec(len(cases) // cols + 1, cols)

    delta = 0.11
    x = np.linspace(0, 10 - 2 * delta, 200) + delta
    y = np.sin(x) + 1.0 + delta

    for i, case in enumerate(cases):
        row = (i // cols)
        col = i % cols
        plt.subplot(gs[row, col])
        plt.title('markevery=%s' % str(case))
        plt.plot(x, y, 'o', ls='-', ms=4,  markevery=case)
        plt.xlim((6, 6.7))
        plt.ylim((1.1, 1.7))


@image_comparison(['markevery_log_scales'], remove_text=True)
def test_markevery_log_scales():
    cases = [None,
             8,
             (30, 8),
             [16, 24, 30], [0, -1],
             slice(100, 200, 3),
             0.1, 0.3, 1.5,
             (0.0, 0.1), (0.45, 0.1)]

    cols = 3
    gs = matplotlib.gridspec.GridSpec(len(cases) // cols + 1, cols)

    delta = 0.11
    x = np.linspace(0, 10 - 2 * delta, 200) + delta
    y = np.sin(x) + 1.0 + delta

    for i, case in enumerate(cases):
        row = (i // cols)
        col = i % cols
        plt.subplot(gs[row, col])
        plt.title('markevery=%s' % str(case))
        plt.xscale('log')
        plt.yscale('log')
        plt.plot(x, y, 'o', ls='-', ms=4,  markevery=case)


@image_comparison(['markevery_polar'], style='default', remove_text=True)
def test_markevery_polar():
    cases = [None,
             8,
             (30, 8),
             [16, 24, 30], [0, -1],
             slice(100, 200, 3),
             0.1, 0.3, 1.5,
             (0.0, 0.1), (0.45, 0.1)]

    cols = 3
    gs = matplotlib.gridspec.GridSpec(len(cases) // cols + 1, cols)

    r = np.linspace(0, 3.0, 200)
    theta = 2 * np.pi * r

    for i, case in enumerate(cases):
        row = (i // cols)
        col = i % cols
        plt.subplot(gs[row, col], polar=True)
        plt.title('markevery=%s' % str(case))
        plt.plot(theta, r, 'o', ls='-', ms=4,  markevery=case)


@image_comparison(['markevery_linear_scales_nans'], remove_text=True)
def test_markevery_linear_scales_nans():
    cases = [None,
             8,
             (30, 8),
             [16, 24, 30], [0, -1],
             slice(100, 200, 3),
             0.1, 0.3, 1.5,
             (0.0, 0.1), (0.45, 0.1)]

    cols = 3
    gs = matplotlib.gridspec.GridSpec(len(cases) // cols + 1, cols)

    delta = 0.11
    x = np.linspace(0, 10 - 2 * delta, 200) + delta
    y = np.sin(x) + 1.0 + delta
    y[:10] = y[-20:] = y[50:70] = np.nan

    for i, case in enumerate(cases):
        row = (i // cols)
        col = i % cols
        plt.subplot(gs[row, col])
        plt.title('markevery=%s' % str(case))
        plt.plot(x, y, 'o', ls='-', ms=4,  markevery=case)


@image_comparison(['marker_edges'], remove_text=True)
def test_marker_edges():
    x = np.linspace(0, 1, 10)
    fig, ax = plt.subplots()
    ax.plot(x, np.sin(x), 'y.', ms=30.0, mew=0, mec='r')
    ax.plot(x+0.1, np.sin(x), 'y.', ms=30.0, mew=1, mec='r')
    ax.plot(x+0.2, np.sin(x), 'y.', ms=30.0, mew=2, mec='b')


@image_comparison(['bar_tick_label_single.png', 'bar_tick_label_single.png'])
def test_bar_tick_label_single():
    # From 2516: plot bar with array of string labels for x axis
    ax = plt.gca()
    ax.bar(0, 1, align='edge', tick_label='0')

    # Reuse testcase from above for a labeled data test
    data = {"a": 0, "b": 1}
    fig, ax = plt.subplots()
    ax = plt.gca()
    ax.bar("a", "b", align='edge', tick_label='0', data=data)


def test_nan_bar_values():
    fig, ax = plt.subplots()
    ax.bar([0, 1], [np.nan, 4])


def test_bar_ticklabel_fail():
    fig, ax = plt.subplots()
    ax.bar([], [])


@image_comparison(['bar_tick_label_multiple.png'])
def test_bar_tick_label_multiple():
    # From 2516: plot bar with array of string labels for x axis
    ax = plt.gca()
    ax.bar([1, 2.5], [1, 2], width=[0.2, 0.5], tick_label=['a', 'b'],
           align='center')


@image_comparison(['bar_tick_label_multiple_old_label_alignment.png'])
def test_bar_tick_label_multiple_old_alignment():
    # Test that the alignment for class is backward compatible
    matplotlib.rcParams["ytick.alignment"] = "center"
    ax = plt.gca()
    ax.bar([1, 2.5], [1, 2], width=[0.2, 0.5], tick_label=['a', 'b'],
           align='center')


@check_figures_equal(extensions=["png"])
def test_bar_decimal_center(fig_test, fig_ref):
    ax = fig_test.subplots()
    x0 = [1.5, 8.4, 5.3, 4.2]
    y0 = [1.1, 2.2, 3.3, 4.4]
    x = [Decimal(x) for x in x0]
    y = [Decimal(y) for y in y0]
    # Test image - vertical, align-center bar chart with Decimal() input
    ax.bar(x, y, align='center')
    # Reference image
    ax = fig_ref.subplots()
    ax.bar(x0, y0, align='center')


@check_figures_equal(extensions=["png"])
def test_barh_decimal_center(fig_test, fig_ref):
    ax = fig_test.subplots()
    x0 = [1.5, 8.4, 5.3, 4.2]
    y0 = [1.1, 2.2, 3.3, 4.4]
    x = [Decimal(x) for x in x0]
    y = [Decimal(y) for y in y0]
    # Test image - horizontal, align-center bar chart with Decimal() input
    ax.barh(x, y, height=[0.5, 0.5, 1, 1], align='center')
    # Reference image
    ax = fig_ref.subplots()
    ax.barh(x0, y0, height=[0.5, 0.5, 1, 1], align='center')


@check_figures_equal(extensions=["png"])
def test_bar_decimal_width(fig_test, fig_ref):
    x = [1.5, 8.4, 5.3, 4.2]
    y = [1.1, 2.2, 3.3, 4.4]
    w0 = [0.7, 1.45, 1, 2]
    w = [Decimal(i) for i in w0]
    # Test image - vertical bar chart with Decimal() width
    ax = fig_test.subplots()
    ax.bar(x, y, width=w, align='center')
    # Reference image
    ax = fig_ref.subplots()
    ax.bar(x, y, width=w0, align='center')


@check_figures_equal(extensions=["png"])
def test_barh_decimal_height(fig_test, fig_ref):
    x = [1.5, 8.4, 5.3, 4.2]
    y = [1.1, 2.2, 3.3, 4.4]
    h0 = [0.7, 1.45, 1, 2]
    h = [Decimal(i) for i in h0]
    # Test image - horizontal bar chart with Decimal() height
    ax = fig_test.subplots()
    ax.barh(x, y, height=h, align='center')
    # Reference image
    ax = fig_ref.subplots()
    ax.barh(x, y, height=h0, align='center')


def test_bar_color_none_alpha():
    ax = plt.gca()
    rects = ax.bar([1, 2], [2, 4], alpha=0.3, color='none', edgecolor='r')
    for rect in rects:
        assert rect.get_facecolor() == (0, 0, 0, 0)
        assert rect.get_edgecolor() == (1, 0, 0, 0.3)


def test_bar_edgecolor_none_alpha():
    ax = plt.gca()
    rects = ax.bar([1, 2], [2, 4], alpha=0.3, color='r', edgecolor='none')
    for rect in rects:
        assert rect.get_facecolor() == (1, 0, 0, 0.3)
        assert rect.get_edgecolor() == (0, 0, 0, 0)


@image_comparison(['barh_tick_label.png'])
def test_barh_tick_label():
    # From 2516: plot barh with array of string labels for y axis
    ax = plt.gca()
    ax.barh([1, 2.5], [1, 2], height=[0.2, 0.5], tick_label=['a', 'b'],
            align='center')


def test_bar_timedelta():
    """Smoketest that bar can handle width and height in delta units."""
    fig, ax = plt.subplots()
    ax.bar(datetime.datetime(2018, 1, 1), 1.,
           width=datetime.timedelta(hours=3))
    ax.bar(datetime.datetime(2018, 1, 1), 1.,
           xerr=datetime.timedelta(hours=2),
           width=datetime.timedelta(hours=3))
    fig, ax = plt.subplots()
    ax.barh(datetime.datetime(2018, 1, 1), 1,
            height=datetime.timedelta(hours=3))
    ax.barh(datetime.datetime(2018, 1, 1), 1,
            height=datetime.timedelta(hours=3),
            yerr=datetime.timedelta(hours=2))
    fig, ax = plt.subplots()
    ax.barh([datetime.datetime(2018, 1, 1), datetime.datetime(2018, 1, 1)],
            np.array([1, 1.5]),
            height=datetime.timedelta(hours=3))
    ax.barh([datetime.datetime(2018, 1, 1), datetime.datetime(2018, 1, 1)],
            np.array([1, 1.5]),
            height=[datetime.timedelta(hours=t) for t in [1, 2]])
    ax.broken_barh([(datetime.datetime(2018, 1, 1),
                     datetime.timedelta(hours=1))],
                   (10, 20))


def test_boxplot_dates_pandas(pd):
    # smoke test for boxplot and dates in pandas
    data = np.random.rand(5, 2)
    years = pd.date_range('1/1/2000',
                          periods=2, freq=pd.DateOffset(years=1)).year
    plt.figure()
    plt.boxplot(data, positions=years)


def test_boxplot_capwidths():
    data = np.random.rand(5, 3)
    fig, axs = plt.subplots(9)

    axs[0].boxplot(data, capwidths=[0.3, 0.2, 0.1], widths=[0.1, 0.2, 0.3])
    axs[1].boxplot(data, capwidths=[0.3, 0.2, 0.1], widths=0.2)
    axs[2].boxplot(data, capwidths=[0.3, 0.2, 0.1])

    axs[3].boxplot(data, capwidths=0.5, widths=[0.1, 0.2, 0.3])
    axs[4].boxplot(data, capwidths=0.5, widths=0.2)
    axs[5].boxplot(data, capwidths=0.5)

    axs[6].boxplot(data, widths=[0.1, 0.2, 0.3])
    axs[7].boxplot(data, widths=0.2)
    axs[8].boxplot(data)


def test_pcolor_regression(pd):
    from pandas.plotting import (
        register_matplotlib_converters,
        deregister_matplotlib_converters,
    )

    fig = plt.figure()
    ax = fig.add_subplot(111)

    times = [datetime.datetime(2021, 1, 1)]
    while len(times) < 7:
        times.append(times[-1] + datetime.timedelta(seconds=120))

    y_vals = np.arange(5)

    time_axis, y_axis = np.meshgrid(times, y_vals)
    shape = (len(y_vals) - 1, len(times) - 1)
    z_data = np.arange(shape[0] * shape[1])

    z_data.shape = shape
    try:
        register_matplotlib_converters()

        im = ax.pcolormesh(time_axis, y_axis, z_data)
        # make sure this does not raise!
        fig.canvas.draw()
    finally:
        deregister_matplotlib_converters()


def test_bar_pandas(pd):
    # Smoke test for pandas
    df = pd.DataFrame(
        {'year': [2018, 2018, 2018],
         'month': [1, 1, 1],
         'day': [1, 2, 3],
         'value': [1, 2, 3]})
    df['date'] = pd.to_datetime(df[['year', 'month', 'day']])

    monthly = df[['date', 'value']].groupby(['date']).sum()
    dates = monthly.index
    forecast = monthly['value']
    baseline = monthly['value']

    fig, ax = plt.subplots()
    ax.bar(dates, forecast, width=10, align='center')
    ax.plot(dates, baseline, color='orange', lw=4)


def test_bar_pandas_indexed(pd):
    # Smoke test for indexed pandas
    df = pd.DataFrame({"x": [1., 2., 3.], "width": [.2, .4, .6]},
                      index=[1, 2, 3])
    fig, ax = plt.subplots()
    ax.bar(df.x, 1., width=df.width)


@mpl.style.context('default')
@check_figures_equal()
def test_bar_hatches(fig_test, fig_ref):
    ax_test = fig_test.subplots()
    ax_ref = fig_ref.subplots()

    x = [1, 2]
    y = [2, 3]
    hatches = ['x', 'o']
    for i in range(2):
        ax_ref.bar(x[i], y[i], color='C0', hatch=hatches[i])

    ax_test.bar(x, y, hatch=hatches)


@pytest.mark.parametrize(
    ("x", "width", "label", "expected_labels", "container_label"),
    [
        ("x", 1, "x", ["_nolegend_"], "x"),
        (["a", "b", "c"], [10, 20, 15], ["A", "B", "C"],
         ["A", "B", "C"], "_nolegend_"),
        (["a", "b", "c"], [10, 20, 15], ["R", "Y", "_nolegend_"],
         ["R", "Y", "_nolegend_"], "_nolegend_"),
        (["a", "b", "c"], [10, 20, 15], "bars",
         ["_nolegend_", "_nolegend_", "_nolegend_"], "bars"),
    ]
)
def test_bar_labels(x, width, label, expected_labels, container_label):
    _, ax = plt.subplots()
    bar_container = ax.bar(x, width, label=label)
    bar_labels = [bar.get_label() for bar in bar_container]
    assert expected_labels == bar_labels
    assert bar_container.get_label() == container_label


def test_bar_labels_length():
    _, ax = plt.subplots()
    with pytest.raises(ValueError):
        ax.bar(["x", "y"], [1, 2], label=["X", "Y", "Z"])
    _, ax = plt.subplots()
    with pytest.raises(ValueError):
        ax.bar(["x", "y"], [1, 2], label=["X"])


def test_pandas_minimal_plot(pd):
    # smoke test that series and index objects do not warn
    for x in [pd.Series([1, 2], dtype="float64"),
              pd.Series([1, 2], dtype="Float64")]:
        plt.plot(x, x)
        plt.plot(x.index, x)
        plt.plot(x)
        plt.plot(x.index)
    df = pd.DataFrame({'col': [1, 2, 3]})
    plt.plot(df)
    plt.plot(df, df)


@image_comparison(['hist_log'], remove_text=True)
def test_hist_log():
    data0 = np.linspace(0, 1, 200)**3
    data = np.concatenate([1 - data0, 1 + data0])
    fig, ax = plt.subplots()
    ax.hist(data, fill=False, log=True)


@check_figures_equal(extensions=["png"])
def test_hist_log_2(fig_test, fig_ref):
    axs_test = fig_test.subplots(2, 3)
    axs_ref = fig_ref.subplots(2, 3)
    for i, histtype in enumerate(["bar", "step", "stepfilled"]):
        # Set log scale, then call hist().
        axs_test[0, i].set_yscale("log")
        axs_test[0, i].hist(1, 1, histtype=histtype)
        # Call hist(), then set log scale.
        axs_test[1, i].hist(1, 1, histtype=histtype)
        axs_test[1, i].set_yscale("log")
        # Use hist(..., log=True).
        for ax in axs_ref[:, i]:
            ax.hist(1, 1, log=True, histtype=histtype)


def test_hist_log_barstacked():
    fig, axs = plt.subplots(2)
    axs[0].hist([[0], [0, 1]], 2, histtype="barstacked")
    axs[0].set_yscale("log")
    axs[1].hist([0, 0, 1], 2, histtype="barstacked")
    axs[1].set_yscale("log")
    fig.canvas.draw()
    assert axs[0].get_ylim() == axs[1].get_ylim()


@image_comparison(['hist_bar_empty.png'], remove_text=True)
def test_hist_bar_empty():
    # From #3886: creating hist from empty dataset raises ValueError
    ax = plt.gca()
    ax.hist([], histtype='bar')


def test_hist_float16():
    np.random.seed(19680801)
    values = np.clip(
        np.random.normal(0.5, 0.3, size=1000), 0, 1).astype(np.float16)
    h = plt.hist(values, bins=3, alpha=0.5)
    bc = h[2]
    # Check that there are no overlapping rectangles
    for r in range(1, len(bc)):
        rleft = bc[r-1].get_corners()
        rright = bc[r].get_corners()
        # right hand position of left rectangle <=
        # left hand position of right rectangle
        assert rleft[1][0] <= rright[0][0]


@image_comparison(['hist_step_empty.png'], remove_text=True)
def test_hist_step_empty():
    # From #3886: creating hist from empty dataset raises ValueError
    ax = plt.gca()
    ax.hist([], histtype='step')


@image_comparison(['hist_step_filled.png'], remove_text=True)
def test_hist_step_filled():
    np.random.seed(0)
    x = np.random.randn(1000, 3)
    n_bins = 10

    kwargs = [{'fill': True}, {'fill': False}, {'fill': None}, {}]*2
    types = ['step']*4+['stepfilled']*4
    fig, axs = plt.subplots(nrows=2, ncols=4)

    for kg, _type, ax in zip(kwargs, types, axs.flat):
        ax.hist(x, n_bins, histtype=_type, stacked=True, **kg)
        ax.set_title('%s/%s' % (kg, _type))
        ax.set_ylim(bottom=-50)

    patches = axs[0, 0].patches
    assert all(p.get_facecolor() == p.get_edgecolor() for p in patches)


@image_comparison(['hist_density.png'])
def test_hist_density():
    np.random.seed(19680801)
    data = np.random.standard_normal(2000)
    fig, ax = plt.subplots()
    ax.hist(data, density=True)


def test_hist_unequal_bins_density():
    # Test correct behavior of normalized histogram with unequal bins
    # https://github.com/matplotlib/matplotlib/issues/9557
    rng = np.random.RandomState(57483)
    t = rng.randn(100)
    bins = [-3, -1, -0.5, 0, 1, 5]
    mpl_heights, _, _ = plt.hist(t, bins=bins, density=True)
    np_heights, _ = np.histogram(t, bins=bins, density=True)
    assert_allclose(mpl_heights, np_heights)


def test_hist_datetime_datasets():
    data = [[datetime.datetime(2017, 1, 1), datetime.datetime(2017, 1, 1)],
            [datetime.datetime(2017, 1, 1), datetime.datetime(2017, 1, 2)]]
    fig, ax = plt.subplots()
    ax.hist(data, stacked=True)
    ax.hist(data, stacked=False)


@pytest.mark.parametrize("bins_preprocess",
                         [mpl.dates.date2num,
                          lambda bins: bins,
                          lambda bins: np.asarray(bins, 'datetime64')],
                         ids=['date2num', 'datetime.datetime',
                              'np.datetime64'])
def test_hist_datetime_datasets_bins(bins_preprocess):
    data = [[datetime.datetime(2019, 1, 5), datetime.datetime(2019, 1, 11),
             datetime.datetime(2019, 2, 1), datetime.datetime(2019, 3, 1)],
            [datetime.datetime(2019, 1, 11), datetime.datetime(2019, 2, 5),
             datetime.datetime(2019, 2, 18), datetime.datetime(2019, 3, 1)]]

    date_edges = [datetime.datetime(2019, 1, 1), datetime.datetime(2019, 2, 1),
                  datetime.datetime(2019, 3, 1)]

    fig, ax = plt.subplots()
    _, bins, _ = ax.hist(data, bins=bins_preprocess(date_edges), stacked=True)
    np.testing.assert_allclose(bins, mpl.dates.date2num(date_edges))

    _, bins, _ = ax.hist(data, bins=bins_preprocess(date_edges), stacked=False)
    np.testing.assert_allclose(bins, mpl.dates.date2num(date_edges))


@pytest.mark.parametrize('data, expected_number_of_hists',
                         [([], 1),
                          ([[]], 1),
                          ([[], []], 2)])
def test_hist_with_empty_input(data, expected_number_of_hists):
    hists, _, _ = plt.hist(data)
    hists = np.asarray(hists)

    if hists.ndim == 1:
        assert 1 == expected_number_of_hists
    else:
        assert hists.shape[0] == expected_number_of_hists


@pytest.mark.parametrize("histtype, zorder",
                         [("bar", mpl.patches.Patch.zorder),
                          ("step", mpl.lines.Line2D.zorder),
                          ("stepfilled", mpl.patches.Patch.zorder)])
def test_hist_zorder(histtype, zorder):
    ax = plt.figure().add_subplot()
    ax.hist([1, 2], histtype=histtype)
    assert ax.patches
    for patch in ax.patches:
        assert patch.get_zorder() == zorder


@check_figures_equal(extensions=['png'])
def test_stairs(fig_test, fig_ref):
    import matplotlib.lines as mlines
    y = np.array([6, 14, 32, 37, 48, 32, 21,  4])  # hist
    x = np.array([1., 2., 3., 4., 5., 6., 7., 8., 9.])  # bins

    test_axes = fig_test.subplots(3, 2).flatten()
    test_axes[0].stairs(y, x, baseline=None)
    test_axes[1].stairs(y, x, baseline=None, orientation='horizontal')
    test_axes[2].stairs(y, x)
    test_axes[3].stairs(y, x, orientation='horizontal')
    test_axes[4].stairs(y, x)
    test_axes[4].semilogy()
    test_axes[5].stairs(y, x, orientation='horizontal')
    test_axes[5].semilogx()

    # defaults of `PathPatch` to be used for all following Line2D
    style = {'solid_joinstyle': 'miter', 'solid_capstyle': 'butt'}

    ref_axes = fig_ref.subplots(3, 2).flatten()
    ref_axes[0].plot(x, np.append(y, y[-1]), drawstyle='steps-post', **style)
    ref_axes[1].plot(np.append(y[0], y), x, drawstyle='steps-post', **style)

    ref_axes[2].plot(x, np.append(y, y[-1]), drawstyle='steps-post', **style)
    ref_axes[2].add_line(mlines.Line2D([x[0], x[0]], [0, y[0]], **style))
    ref_axes[2].add_line(mlines.Line2D([x[-1], x[-1]], [0, y[-1]], **style))
    ref_axes[2].set_ylim(0, None)

    ref_axes[3].plot(np.append(y[0], y), x, drawstyle='steps-post', **style)
    ref_axes[3].add_line(mlines.Line2D([0, y[0]], [x[0], x[0]], **style))
    ref_axes[3].add_line(mlines.Line2D([0, y[-1]], [x[-1], x[-1]], **style))
    ref_axes[3].set_xlim(0, None)

    ref_axes[4].plot(x, np.append(y, y[-1]), drawstyle='steps-post', **style)
    ref_axes[4].add_line(mlines.Line2D([x[0], x[0]], [0, y[0]], **style))
    ref_axes[4].add_line(mlines.Line2D([x[-1], x[-1]], [0, y[-1]], **style))
    ref_axes[4].semilogy()

    ref_axes[5].plot(np.append(y[0], y), x, drawstyle='steps-post', **style)
    ref_axes[5].add_line(mlines.Line2D([0, y[0]], [x[0], x[0]], **style))
    ref_axes[5].add_line(mlines.Line2D([0, y[-1]], [x[-1], x[-1]], **style))
    ref_axes[5].semilogx()


@check_figures_equal(extensions=['png'])
def test_stairs_fill(fig_test, fig_ref):
    h, bins = [1, 2, 3, 4, 2], [0, 1, 2, 3, 4, 5]
    bs = -2
    # Test
    test_axes = fig_test.subplots(2, 2).flatten()
    test_axes[0].stairs(h, bins, fill=True)
    test_axes[1].stairs(h, bins, orientation='horizontal', fill=True)
    test_axes[2].stairs(h, bins, baseline=bs, fill=True)
    test_axes[3].stairs(h, bins, baseline=bs, orientation='horizontal',
                        fill=True)

    # # Ref
    ref_axes = fig_ref.subplots(2, 2).flatten()
    ref_axes[0].fill_between(bins, np.append(h, h[-1]), step='post', lw=0)
    ref_axes[0].set_ylim(0, None)
    ref_axes[1].fill_betweenx(bins, np.append(h, h[-1]), step='post', lw=0)
    ref_axes[1].set_xlim(0, None)
    ref_axes[2].fill_between(bins, np.append(h, h[-1]),
                             np.ones(len(h)+1)*bs, step='post', lw=0)
    ref_axes[2].set_ylim(bs, None)
    ref_axes[3].fill_betweenx(bins, np.append(h, h[-1]),
                              np.ones(len(h)+1)*bs, step='post', lw=0)
    ref_axes[3].set_xlim(bs, None)


@check_figures_equal(extensions=['png'])
def test_stairs_update(fig_test, fig_ref):
    # fixed ylim because stairs() does autoscale, but updating data does not
    ylim = -3, 4
    # Test
    test_ax = fig_test.add_subplot()
    h = test_ax.stairs([1, 2, 3])
    test_ax.set_ylim(ylim)
    h.set_data([3, 2, 1])
    h.set_data(edges=np.arange(4)+2)
    h.set_data([1, 2, 1], np.arange(4)/2)
    h.set_data([1, 2, 3])
    h.set_data(None, np.arange(4))
    assert np.allclose(h.get_data()[0], np.arange(1, 4))
    assert np.allclose(h.get_data()[1], np.arange(4))
    h.set_data(baseline=-2)
    assert h.get_data().baseline == -2

    # Ref
    ref_ax = fig_ref.add_subplot()
    h = ref_ax.stairs([1, 2, 3], baseline=-2)
    ref_ax.set_ylim(ylim)


@check_figures_equal(extensions=['png'])
def test_stairs_baseline_0(fig_test, fig_ref):
    # Test
    test_ax = fig_test.add_subplot()
    test_ax.stairs([5, 6, 7], baseline=None)

    # Ref
    ref_ax = fig_ref.add_subplot()
    style = {'solid_joinstyle': 'miter', 'solid_capstyle': 'butt'}
    ref_ax.plot(range(4), [5, 6, 7, 7], drawstyle='steps-post', **style)
    ref_ax.set_ylim(0, None)


def test_stairs_empty():
    ax = plt.figure().add_subplot()
    ax.stairs([], [42])
    assert ax.get_xlim() == (39, 45)
    assert ax.get_ylim() == (-0.06, 0.06)


def test_stairs_invalid_nan():
    with pytest.raises(ValueError, match='Nan values in "edges"'):
        plt.stairs([1, 2], [0, np.nan, 1])


def test_stairs_invalid_mismatch():
    with pytest.raises(ValueError, match='Size mismatch'):
        plt.stairs([1, 2], [0, 1])


def test_stairs_invalid_update():
    h = plt.stairs([1, 2], [0, 1, 2])
    with pytest.raises(ValueError, match='Nan values in "edges"'):
        h.set_data(edges=[1, np.nan, 2])


def test_stairs_invalid_update2():
    h = plt.stairs([1, 2], [0, 1, 2])
    with pytest.raises(ValueError, match='Size mismatch'):
        h.set_data(edges=np.arange(5))


@image_comparison(['test_stairs_options.png'], remove_text=True)
def test_stairs_options():
    x, y = np.array([1, 2, 3, 4, 5]), np.array([1, 2, 3, 4]).astype(float)
    yn = y.copy()
    yn[1] = np.nan

    fig, ax = plt.subplots()
    ax.stairs(y*3, x, color='green', fill=True, label="A")
    ax.stairs(y, x*3-3, color='red', fill=True,
              orientation='horizontal', label="B")
    ax.stairs(yn, x, color='orange', ls='--', lw=2, label="C")
    ax.stairs(yn/3, x*3-2, ls='--', lw=2, baseline=0.5,
              orientation='horizontal', label="D")
    ax.stairs(y[::-1]*3+13, x-1, color='red', ls='--', lw=2, baseline=None,
              label="E")
    ax.stairs(y[::-1]*3+14, x, baseline=26,
              color='purple', ls='--', lw=2, label="F")
    ax.stairs(yn[::-1]*3+15, x+1, baseline=np.linspace(27, 25, len(y)),
              color='blue', ls='--', label="G", fill=True)
    ax.stairs(y[:-1][::-1]*2+11, x[:-1]+0.5, color='black', ls='--', lw=2,
              baseline=12, hatch='//', label="H")
    ax.legend(loc=0)


@image_comparison(['test_stairs_datetime.png'])
def test_stairs_datetime():
    f, ax = plt.subplots(constrained_layout=True)
    ax.stairs(np.arange(36),
              np.arange(np.datetime64('2001-12-27'),
                        np.datetime64('2002-02-02')))
    plt.xticks(rotation=30)


@check_figures_equal(extensions=['png'])
def test_stairs_edge_handling(fig_test, fig_ref):
    # Test
    test_ax = fig_test.add_subplot()
    test_ax.stairs([1, 2, 3], color='red', fill=True)

    # Ref
    ref_ax = fig_ref.add_subplot()
    st = ref_ax.stairs([1, 2, 3], fill=True)
    st.set_color('red')


def contour_dat():
    x = np.linspace(-3, 5, 150)
    y = np.linspace(-3, 5, 120)
    z = np.cos(x) + np.sin(y[:, np.newaxis])
    return x, y, z


@image_comparison(['contour_hatching'], remove_text=True, style='mpl20')
def test_contour_hatching():
    x, y, z = contour_dat()
    fig, ax = plt.subplots()
    ax.contourf(x, y, z, 7, hatches=['/', '\\', '//', '-'],
                cmap=mpl.colormaps['gray'],
                extend='both', alpha=0.5)


@image_comparison(['contour_colorbar'], style='mpl20')
def test_contour_colorbar():
    x, y, z = contour_dat()

    fig, ax = plt.subplots()
    cs = ax.contourf(x, y, z, levels=np.arange(-1.8, 1.801, 0.2),
                     cmap=mpl.colormaps['RdBu'],
                     vmin=-0.6,
                     vmax=0.6,
                     extend='both')
    cs1 = ax.contour(x, y, z, levels=np.arange(-2.2, -0.599, 0.2),
                     colors=['y'],
                     linestyles='solid',
                     linewidths=2)
    cs2 = ax.contour(x, y, z, levels=np.arange(0.6, 2.2, 0.2),
                     colors=['c'],
                     linewidths=2)
    cbar = fig.colorbar(cs, ax=ax)
    cbar.add_lines(cs1)
    cbar.add_lines(cs2, erase=False)


@image_comparison(['hist2d', 'hist2d'], remove_text=True, style='mpl20')
def test_hist2d():
    # Remove this line when this test image is regenerated.
    plt.rcParams['pcolormesh.snap'] = False

    np.random.seed(0)
    # make it not symmetric in case we switch x and y axis
    x = np.random.randn(100)*2+5
    y = np.random.randn(100)-2
    fig, ax = plt.subplots()
    ax.hist2d(x, y, bins=10, rasterized=True)

    # Reuse testcase from above for a labeled data test
    data = {"x": x, "y": y}
    fig, ax = plt.subplots()
    ax.hist2d("x", "y", bins=10, data=data, rasterized=True)


@image_comparison(['hist2d_transpose'], remove_text=True, style='mpl20')
def test_hist2d_transpose():
    # Remove this line when this test image is regenerated.
    plt.rcParams['pcolormesh.snap'] = False

    np.random.seed(0)
    # make sure the output from np.histogram is transposed before
    # passing to pcolorfast
    x = np.array([5]*100)
    y = np.random.randn(100)-2
    fig, ax = plt.subplots()
    ax.hist2d(x, y, bins=10, rasterized=True)


def test_hist2d_density():
    x, y = np.random.random((2, 100))
    ax = plt.figure().subplots()
    for obj in [ax, plt]:
        obj.hist2d(x, y, density=True)


class TestScatter:
    @image_comparison(['scatter'], style='mpl20', remove_text=True)
    def test_scatter_plot(self):
        data = {"x": np.array([3, 4, 2, 6]), "y": np.array([2, 5, 2, 3]),
                "c": ['r', 'y', 'b', 'lime'], "s": [24, 15, 19, 29],
                "c2": ['0.5', '0.6', '0.7', '0.8']}

        fig, ax = plt.subplots()
        ax.scatter(data["x"] - 1., data["y"] - 1., c=data["c"], s=data["s"])
        ax.scatter(data["x"] + 1., data["y"] + 1., c=data["c2"], s=data["s"])
        ax.scatter("x", "y", c="c", s="s", data=data)

    @image_comparison(['scatter_marker.png'], remove_text=True)
    def test_scatter_marker(self):
        fig, (ax0, ax1, ax2) = plt.subplots(ncols=3)
        ax0.scatter([3, 4, 2, 6], [2, 5, 2, 3],
                    c=[(1, 0, 0), 'y', 'b', 'lime'],
                    s=[60, 50, 40, 30],
                    edgecolors=['k', 'r', 'g', 'b'],
                    marker='s')
        ax1.scatter([3, 4, 2, 6], [2, 5, 2, 3],
                    c=[(1, 0, 0), 'y', 'b', 'lime'],
                    s=[60, 50, 40, 30],
                    edgecolors=['k', 'r', 'g', 'b'],
                    marker=mmarkers.MarkerStyle('o', fillstyle='top'))
        # unit area ellipse
        rx, ry = 3, 1
        area = rx * ry * np.pi
        theta = np.linspace(0, 2 * np.pi, 21)
        verts = np.column_stack([np.cos(theta) * rx / area,
                                 np.sin(theta) * ry / area])
        ax2.scatter([3, 4, 2, 6], [2, 5, 2, 3],
                    c=[(1, 0, 0), 'y', 'b', 'lime'],
                    s=[60, 50, 40, 30],
                    edgecolors=['k', 'r', 'g', 'b'],
                    marker=verts)

    @image_comparison(['scatter_2D'], remove_text=True, extensions=['png'])
    def test_scatter_2D(self):
        x = np.arange(3)
        y = np.arange(2)
        x, y = np.meshgrid(x, y)
        z = x + y
        fig, ax = plt.subplots()
        ax.scatter(x, y, c=z, s=200, edgecolors='face')

    @check_figures_equal(extensions=["png"])
    def test_scatter_decimal(self, fig_test, fig_ref):
        x0 = np.array([1.5, 8.4, 5.3, 4.2])
        y0 = np.array([1.1, 2.2, 3.3, 4.4])
        x = np.array([Decimal(i) for i in x0])
        y = np.array([Decimal(i) for i in y0])
        c = ['r', 'y', 'b', 'lime']
        s = [24, 15, 19, 29]
        # Test image - scatter plot with Decimal() input
        ax = fig_test.subplots()
        ax.scatter(x, y, c=c, s=s)
        # Reference image
        ax = fig_ref.subplots()
        ax.scatter(x0, y0, c=c, s=s)

    def test_scatter_color(self):
        # Try to catch cases where 'c' kwarg should have been used.
        with pytest.raises(ValueError):
            plt.scatter([1, 2], [1, 2], color=[0.1, 0.2])
        with pytest.raises(ValueError):
            plt.scatter([1, 2, 3], [1, 2, 3], color=[1, 2, 3])

    @pytest.mark.parametrize('kwargs',
                                [
                                    {'cmap': 'gray'},
                                    {'norm': mcolors.Normalize()},
                                    {'vmin': 0},
                                    {'vmax': 0}
                                ])
    def test_scatter_color_warning(self, kwargs):
        warn_match = "No data for colormapping provided "
        # Warn for cases where 'cmap', 'norm', 'vmin', 'vmax'
        # kwargs are being overridden
        with pytest.warns(Warning, match=warn_match):
            plt.scatter([], [], **kwargs)
        with pytest.warns(Warning, match=warn_match):
            plt.scatter([1, 2], [3, 4], c=[], **kwargs)
        # Do not warn for cases where 'c' matches 'x' and 'y'
        plt.scatter([], [], c=[], **kwargs)
        plt.scatter([1, 2], [3, 4], c=[4, 5], **kwargs)

    def test_scatter_unfilled(self):
        coll = plt.scatter([0, 1, 2], [1, 3, 2], c=['0.1', '0.3', '0.5'],
                           marker=mmarkers.MarkerStyle('o', fillstyle='none'),
                           linewidths=[1.1, 1.2, 1.3])
        assert coll.get_facecolors().shape == (0, 4)  # no facecolors
        assert_array_equal(coll.get_edgecolors(), [[0.1, 0.1, 0.1, 1],
                                                   [0.3, 0.3, 0.3, 1],
                                                   [0.5, 0.5, 0.5, 1]])
        assert_array_equal(coll.get_linewidths(), [1.1, 1.2, 1.3])

    @mpl.style.context('default')
    def test_scatter_unfillable(self):
        coll = plt.scatter([0, 1, 2], [1, 3, 2], c=['0.1', '0.3', '0.5'],
                           marker='x',
                           linewidths=[1.1, 1.2, 1.3])
        assert_array_equal(coll.get_facecolors(), coll.get_edgecolors())
        assert_array_equal(coll.get_edgecolors(), [[0.1, 0.1, 0.1, 1],
                                                   [0.3, 0.3, 0.3, 1],
                                                   [0.5, 0.5, 0.5, 1]])
        assert_array_equal(coll.get_linewidths(), [1.1, 1.2, 1.3])

    def test_scatter_size_arg_size(self):
        x = np.arange(4)
        with pytest.raises(ValueError, match='same size as x and y'):
            plt.scatter(x, x, x[1:])
        with pytest.raises(ValueError, match='same size as x and y'):
            plt.scatter(x[1:], x[1:], x)
        with pytest.raises(ValueError, match='float array-like'):
            plt.scatter(x, x, 'foo')

    def test_scatter_edgecolor_RGB(self):
        # GitHub issue 19066
        coll = plt.scatter([1, 2, 3], [1, np.nan, np.nan],
                            edgecolor=(1, 0, 0))
        assert mcolors.same_color(coll.get_edgecolor(), (1, 0, 0))
        coll = plt.scatter([1, 2, 3, 4], [1, np.nan, np.nan, 1],
                            edgecolor=(1, 0, 0, 1))
        assert mcolors.same_color(coll.get_edgecolor(), (1, 0, 0, 1))

    @check_figures_equal(extensions=["png"])
    def test_scatter_invalid_color(self, fig_test, fig_ref):
        ax = fig_test.subplots()
        cmap = mpl.colormaps["viridis"].resampled(16)
        cmap.set_bad("k", 1)
        # Set a nonuniform size to prevent the last call to `scatter` (plotting
        # the invalid points separately in fig_ref) from using the marker
        # stamping fast path, which would result in slightly offset markers.
        ax.scatter(range(4), range(4),
                   c=[1, np.nan, 2, np.nan], s=[1, 2, 3, 4],
                   cmap=cmap, plotnonfinite=True)
        ax = fig_ref.subplots()
        cmap = mpl.colormaps["viridis"].resampled(16)
        ax.scatter([0, 2], [0, 2], c=[1, 2], s=[1, 3], cmap=cmap)
        ax.scatter([1, 3], [1, 3], s=[2, 4], color="k")

    @check_figures_equal(extensions=["png"])
    def test_scatter_no_invalid_color(self, fig_test, fig_ref):
        # With plotnonfinite=False we plot only 2 points.
        ax = fig_test.subplots()
        cmap = mpl.colormaps["viridis"].resampled(16)
        cmap.set_bad("k", 1)
        ax.scatter(range(4), range(4),
                   c=[1, np.nan, 2, np.nan], s=[1, 2, 3, 4],
                   cmap=cmap, plotnonfinite=False)
        ax = fig_ref.subplots()
        ax.scatter([0, 2], [0, 2], c=[1, 2], s=[1, 3], cmap=cmap)

    def test_scatter_norm_vminvmax(self):
        """Parameters vmin, vmax should error if norm is given."""
        x = [1, 2, 3]
        ax = plt.axes()
        with pytest.raises(ValueError,
                           match="Passing a Normalize instance simultaneously "
                                 "with vmin/vmax is not supported."):
            ax.scatter(x, x, c=x, norm=mcolors.Normalize(-10, 10),
                       vmin=0, vmax=5)

    @check_figures_equal(extensions=["png"])
    def test_scatter_single_point(self, fig_test, fig_ref):
        ax = fig_test.subplots()
        ax.scatter(1, 1, c=1)
        ax = fig_ref.subplots()
        ax.scatter([1], [1], c=[1])

    @check_figures_equal(extensions=["png"])
    def test_scatter_different_shapes(self, fig_test, fig_ref):
        x = np.arange(10)
        ax = fig_test.subplots()
        ax.scatter(x, x.reshape(2, 5), c=x.reshape(5, 2))
        ax = fig_ref.subplots()
        ax.scatter(x.reshape(5, 2), x, c=x.reshape(2, 5))

    # Parameters for *test_scatter_c*. NB: assuming that the
    # scatter plot will have 4 elements. The tuple scheme is:
    # (*c* parameter case, exception regexp key or None if no exception)
    params_test_scatter_c = [
        # single string:
        ('0.5', None),
        # Single letter-sequences
        (["rgby"], "conversion"),
        # Special cases
        ("red", None),
        ("none", None),
        (None, None),
        (["r", "g", "b", "none"], None),
        # Non-valid color spec (FWIW, 'jaune' means yellow in French)
        ("jaune", "conversion"),
        (["jaune"], "conversion"),  # wrong type before wrong size
        (["jaune"]*4, "conversion"),
        # Value-mapping like
        ([0.5]*3, None),  # should emit a warning for user's eyes though
        ([0.5]*4, None),  # NB: no warning as matching size allows mapping
        ([0.5]*5, "shape"),
        # list of strings:
        (['0.5', '0.4', '0.6', '0.7'], None),
        (['0.5', 'red', '0.6', 'C5'], None),
        (['0.5', 0.5, '0.6', 'C5'], "conversion"),
        # RGB values
        ([[1, 0, 0]], None),
        ([[1, 0, 0]]*3, "shape"),
        ([[1, 0, 0]]*4, None),
        ([[1, 0, 0]]*5, "shape"),
        # RGBA values
        ([[1, 0, 0, 0.5]], None),
        ([[1, 0, 0, 0.5]]*3, "shape"),
        ([[1, 0, 0, 0.5]]*4, None),
        ([[1, 0, 0, 0.5]]*5, "shape"),
        # Mix of valid color specs
        ([[1, 0, 0, 0.5]]*3 + [[1, 0, 0]], None),
        ([[1, 0, 0, 0.5], "red", "0.0"], "shape"),
        ([[1, 0, 0, 0.5], "red", "0.0", "C5"], None),
        ([[1, 0, 0, 0.5], "red", "0.0", "C5", [0, 1, 0]], "shape"),
        # Mix of valid and non valid color specs
        ([[1, 0, 0, 0.5], "red", "jaune"], "conversion"),
        ([[1, 0, 0, 0.5], "red", "0.0", "jaune"], "conversion"),
        ([[1, 0, 0, 0.5], "red", "0.0", "C5", "jaune"], "conversion"),
    ]

    @pytest.mark.parametrize('c_case, re_key', params_test_scatter_c)
    def test_scatter_c(self, c_case, re_key):
        def get_next_color():
            return 'blue'  # currently unused

        xsize = 4
        # Additional checking of *c* (introduced in #11383).
        REGEXP = {
            "shape": "^'c' argument has [0-9]+ elements",  # shape mismatch
            "conversion": "^'c' argument must be a color",  # bad vals
            }

        if re_key is None:
            mpl.axes.Axes._parse_scatter_color_args(
                c=c_case, edgecolors="black", kwargs={}, xsize=xsize,
                get_next_color_func=get_next_color)
        else:
            with pytest.raises(ValueError, match=REGEXP[re_key]):
                mpl.axes.Axes._parse_scatter_color_args(
                    c=c_case, edgecolors="black", kwargs={}, xsize=xsize,
                    get_next_color_func=get_next_color)

    @mpl.style.context('default')
    @check_figures_equal(extensions=["png"])
    def test_scatter_single_color_c(self, fig_test, fig_ref):
        rgb = [[1, 0.5, 0.05]]
        rgba = [[1, 0.5, 0.05, .5]]

        # set via color kwarg
        ax_ref = fig_ref.subplots()
        ax_ref.scatter(np.ones(3), range(3), color=rgb)
        ax_ref.scatter(np.ones(4)*2, range(4), color=rgba)

        # set via broadcasting via c
        ax_test = fig_test.subplots()
        ax_test.scatter(np.ones(3), range(3), c=rgb)
        ax_test.scatter(np.ones(4)*2, range(4), c=rgba)

    def test_scatter_linewidths(self):
        x = np.arange(5)

        fig, ax = plt.subplots()
        for i in range(3):
            pc = ax.scatter(x, np.full(5, i), c=f'C{i}', marker='x', s=100,
                            linewidths=i + 1)
            assert pc.get_linewidths() == i + 1

        pc = ax.scatter(x, np.full(5, 3), c='C3', marker='x', s=100,
                        linewidths=[*range(1, 5), None])
        assert_array_equal(pc.get_linewidths(),
                           [*range(1, 5), mpl.rcParams['lines.linewidth']])


def _params(c=None, xsize=2, *, edgecolors=None, **kwargs):
    return (c, edgecolors, kwargs if kwargs is not None else {}, xsize)
_result = namedtuple('_result', 'c, colors')


@pytest.mark.parametrize(
    'params, expected_result',
    [(_params(),
      _result(c='b', colors=np.array([[0, 0, 1, 1]]))),
     (_params(c='r'),
      _result(c='r', colors=np.array([[1, 0, 0, 1]]))),
     (_params(c='r', colors='b'),
      _result(c='r', colors=np.array([[1, 0, 0, 1]]))),
     # color
     (_params(color='b'),
      _result(c='b', colors=np.array([[0, 0, 1, 1]]))),
     (_params(color=['b', 'g']),
      _result(c=['b', 'g'], colors=np.array([[0, 0, 1, 1], [0, .5, 0, 1]]))),
     ])
def test_parse_scatter_color_args(params, expected_result):
    def get_next_color():
        return 'blue'  # currently unused

    c, colors, _edgecolors = mpl.axes.Axes._parse_scatter_color_args(
        *params, get_next_color_func=get_next_color)
    assert c == expected_result.c
    assert_allclose(colors, expected_result.colors)

del _params
del _result


@pytest.mark.parametrize(
    'kwargs, expected_edgecolors',
    [(dict(), None),
     (dict(c='b'), None),
     (dict(edgecolors='r'), 'r'),
     (dict(edgecolors=['r', 'g']), ['r', 'g']),
     (dict(edgecolor='r'), 'r'),
     (dict(edgecolors='face'), 'face'),
     (dict(edgecolors='none'), 'none'),
     (dict(edgecolor='r', edgecolors='g'), 'r'),
     (dict(c='b', edgecolor='r', edgecolors='g'), 'r'),
     (dict(color='r'), 'r'),
     (dict(color='r', edgecolor='g'), 'g'),
     ])
def test_parse_scatter_color_args_edgecolors(kwargs, expected_edgecolors):
    def get_next_color():
        return 'blue'  # currently unused

    c = kwargs.pop('c', None)
    edgecolors = kwargs.pop('edgecolors', None)
    _, _, result_edgecolors = \
        mpl.axes.Axes._parse_scatter_color_args(
            c, edgecolors, kwargs, xsize=2, get_next_color_func=get_next_color)
    assert result_edgecolors == expected_edgecolors


def test_parse_scatter_color_args_error():
    def get_next_color():
        return 'blue'  # currently unused

    with pytest.raises(ValueError,
                       match="RGBA values should be within 0-1 range"):
        c = np.array([[0.1, 0.2, 0.7], [0.2, 0.4, 1.4]])  # value > 1
        mpl.axes.Axes._parse_scatter_color_args(
            c, None, kwargs={}, xsize=2, get_next_color_func=get_next_color)


def test_as_mpl_axes_api():
    # tests the _as_mpl_axes api
    class Polar:
        def __init__(self):
            self.theta_offset = 0

        def _as_mpl_axes(self):
            # implement the matplotlib axes interface
            return PolarAxes, {'theta_offset': self.theta_offset}

    prj = Polar()
    prj2 = Polar()
    prj2.theta_offset = np.pi

    # testing axes creation with plt.axes
    ax = plt.axes([0, 0, 1, 1], projection=prj)
    assert type(ax) == PolarAxes
    plt.close()

    # testing axes creation with subplot
    ax = plt.subplot(121, projection=prj)
    assert type(ax) == PolarAxes
    plt.close()


def test_pyplot_axes():
    # test focusing of Axes in other Figure
    fig1, ax1 = plt.subplots()
    fig2, ax2 = plt.subplots()
    plt.sca(ax1)
    assert ax1 is plt.gca()
    assert fig1 is plt.gcf()
    plt.close(fig1)
    plt.close(fig2)


def test_log_scales():
    fig, ax = plt.subplots()
    ax.plot(np.log(np.linspace(0.1, 100)))
    ax.set_yscale('log', base=5.5)
    ax.invert_yaxis()
    ax.set_xscale('log', base=9.0)
    xticks, yticks = [
        [(t.get_loc(), t.label1.get_text()) for t in axis._update_ticks()]
        for axis in [ax.xaxis, ax.yaxis]
    ]
    assert xticks == [
        (1.0, '$\\mathdefault{9^{0}}$'),
        (9.0, '$\\mathdefault{9^{1}}$'),
        (81.0, '$\\mathdefault{9^{2}}$'),
        (2.0, ''),
        (3.0, ''),
        (4.0, ''),
        (5.0, ''),
        (6.0, ''),
        (7.0, ''),
        (8.0, ''),
        (18.0, ''),
        (27.0, ''),
        (36.0, ''),
        (45.0, ''),
        (54.0, ''),
        (63.0, ''),
        (72.0, ''),
    ]
    assert yticks == [
        (0.18181818181818182, '$\\mathdefault{5.5^{-1}}$'),
        (1.0, '$\\mathdefault{5.5^{0}}$'),
        (5.5, '$\\mathdefault{5.5^{1}}$'),
        (0.36363636363636365, ''),
        (0.5454545454545454, ''),
        (0.7272727272727273, ''),
        (0.9090909090909092, ''),
        (2.0, ''),
        (3.0, ''),
        (4.0, ''),
        (5.0, ''),
    ]


def test_log_scales_no_data():
    _, ax = plt.subplots()
    ax.set(xscale="log", yscale="log")
    ax.xaxis.set_major_locator(mticker.MultipleLocator(1))
    assert ax.get_xlim() == ax.get_ylim() == (1, 10)


def test_log_scales_invalid():
    fig, ax = plt.subplots()
    ax.set_xscale('log')
    with pytest.warns(UserWarning, match='Attempt to set non-positive'):
        ax.set_xlim(-1, 10)
    ax.set_yscale('log')
    with pytest.warns(UserWarning, match='Attempt to set non-positive'):
        ax.set_ylim(-1, 10)


@image_comparison(['stackplot_test_image', 'stackplot_test_image'])
def test_stackplot():
    fig = plt.figure()
    x = np.linspace(0, 10, 10)
    y1 = 1.0 * x
    y2 = 2.0 * x + 1
    y3 = 3.0 * x + 2
    ax = fig.add_subplot(1, 1, 1)
    ax.stackplot(x, y1, y2, y3)
    ax.set_xlim((0, 10))
    ax.set_ylim((0, 70))

    # Reuse testcase from above for a test with labeled data and with colours
    # from the Axes property cycle.
    data = {"x": x, "y1": y1, "y2": y2, "y3": y3}
    fig, ax = plt.subplots()
    ax.stackplot("x", "y1", "y2", "y3", data=data, colors=["C0", "C1", "C2"])
    ax.set_xlim((0, 10))
    ax.set_ylim((0, 70))


@image_comparison(['stackplot_test_baseline'], remove_text=True)
def test_stackplot_baseline():
    np.random.seed(0)

    def layers(n, m):
        a = np.zeros((m, n))
        for i in range(n):
            for j in range(5):
                x = 1 / (.1 + np.random.random())
                y = 2 * np.random.random() - .5
                z = 10 / (.1 + np.random.random())
                a[:, i] += x * np.exp(-((np.arange(m) / m - y) * z) ** 2)
        return a

    d = layers(3, 100)
    d[50, :] = 0  # test for fixed weighted wiggle (issue #6313)

    fig, axs = plt.subplots(2, 2)

    axs[0, 0].stackplot(range(100), d.T, baseline='zero')
    axs[0, 1].stackplot(range(100), d.T, baseline='sym')
    axs[1, 0].stackplot(range(100), d.T, baseline='wiggle')
    axs[1, 1].stackplot(range(100), d.T, baseline='weighted_wiggle')


def _bxp_test_helper(
        stats_kwargs={}, transform_stats=lambda s: s, bxp_kwargs={}):
    np.random.seed(937)
    logstats = mpl.cbook.boxplot_stats(
        np.random.lognormal(mean=1.25, sigma=1., size=(37, 4)), **stats_kwargs)
    fig, ax = plt.subplots()
    if bxp_kwargs.get('vert', True):
        ax.set_yscale('log')
    else:
        ax.set_xscale('log')
    # Work around baseline images generate back when bxp did not respect the
    # boxplot.boxprops.linewidth rcParam when patch_artist is False.
    if not bxp_kwargs.get('patch_artist', False):
        mpl.rcParams['boxplot.boxprops.linewidth'] = \
            mpl.rcParams['lines.linewidth']
    ax.bxp(transform_stats(logstats), **bxp_kwargs)


@image_comparison(['bxp_baseline.png'],
                  savefig_kwarg={'dpi': 40},
                  style='default')
def test_bxp_baseline():
    _bxp_test_helper()


@image_comparison(['bxp_rangewhis.png'],
                  savefig_kwarg={'dpi': 40},
                  style='default')
def test_bxp_rangewhis():
    _bxp_test_helper(stats_kwargs=dict(whis=[0, 100]))


@image_comparison(['bxp_percentilewhis.png'],
                  savefig_kwarg={'dpi': 40},
                  style='default')
def test_bxp_percentilewhis():
    _bxp_test_helper(stats_kwargs=dict(whis=[5, 95]))


@image_comparison(['bxp_with_xlabels.png'],
                  savefig_kwarg={'dpi': 40},
                  style='default')
def test_bxp_with_xlabels():
    def transform(stats):
        for s, label in zip(stats, list('ABCD')):
            s['label'] = label
        return stats

    _bxp_test_helper(transform_stats=transform)


@image_comparison(['bxp_horizontal.png'],
                  remove_text=True,
                  savefig_kwarg={'dpi': 40},
                  style='default',
                  tol=0.1)
def test_bxp_horizontal():
    _bxp_test_helper(bxp_kwargs=dict(vert=False))


@image_comparison(['bxp_with_ylabels.png'],
                  savefig_kwarg={'dpi': 40},
                  style='default',
                  tol=0.1)
def test_bxp_with_ylabels():
    def transform(stats):
        for s, label in zip(stats, list('ABCD')):
            s['label'] = label
        return stats

    _bxp_test_helper(transform_stats=transform, bxp_kwargs=dict(vert=False))


@image_comparison(['bxp_patchartist.png'],
                  remove_text=True,
                  savefig_kwarg={'dpi': 40},
                  style='default')
def test_bxp_patchartist():
    _bxp_test_helper(bxp_kwargs=dict(patch_artist=True))


@image_comparison(['bxp_custompatchartist.png'],
                  remove_text=True,
                  savefig_kwarg={'dpi': 100},
                  style='default')
def test_bxp_custompatchartist():
    _bxp_test_helper(bxp_kwargs=dict(
        patch_artist=True,
        boxprops=dict(facecolor='yellow', edgecolor='green', ls=':')))


@image_comparison(['bxp_customoutlier.png'],
                  remove_text=True,
                  savefig_kwarg={'dpi': 40},
                  style='default')
def test_bxp_customoutlier():
    _bxp_test_helper(bxp_kwargs=dict(
        flierprops=dict(linestyle='none', marker='d', mfc='g')))


@image_comparison(['bxp_withmean_custompoint.png'],
                  remove_text=True,
                  savefig_kwarg={'dpi': 40},
                  style='default')
def test_bxp_showcustommean():
    _bxp_test_helper(bxp_kwargs=dict(
        showmeans=True,
        meanprops=dict(linestyle='none', marker='d', mfc='green'),
    ))


@image_comparison(['bxp_custombox.png'],
                  remove_text=True,
                  savefig_kwarg={'dpi': 40},
                  style='default')
def test_bxp_custombox():
    _bxp_test_helper(bxp_kwargs=dict(
        boxprops=dict(linestyle='--', color='b', lw=3)))


@image_comparison(['bxp_custommedian.png'],
                  remove_text=True,
                  savefig_kwarg={'dpi': 40},
                  style='default')
def test_bxp_custommedian():
    _bxp_test_helper(bxp_kwargs=dict(
        medianprops=dict(linestyle='--', color='b', lw=3)))


@image_comparison(['bxp_customcap.png'],
                  remove_text=True,
                  savefig_kwarg={'dpi': 40},
                  style='default')
def test_bxp_customcap():
    _bxp_test_helper(bxp_kwargs=dict(
        capprops=dict(linestyle='--', color='g', lw=3)))


@image_comparison(['bxp_customwhisker.png'],
                  remove_text=True,
                  savefig_kwarg={'dpi': 40},
                  style='default')
def test_bxp_customwhisker():
    _bxp_test_helper(bxp_kwargs=dict(
        whiskerprops=dict(linestyle='-', color='m', lw=3)))


@image_comparison(['bxp_withnotch.png'],
                  remove_text=True,
                  savefig_kwarg={'dpi': 40},
                  style='default')
def test_bxp_shownotches():
    _bxp_test_helper(bxp_kwargs=dict(shownotches=True))


@image_comparison(['bxp_nocaps.png'],
                  remove_text=True,
                  savefig_kwarg={'dpi': 40},
                  style='default')
def test_bxp_nocaps():
    _bxp_test_helper(bxp_kwargs=dict(showcaps=False))


@image_comparison(['bxp_nobox.png'],
                  remove_text=True,
                  savefig_kwarg={'dpi': 40},
                  style='default')
def test_bxp_nobox():
    _bxp_test_helper(bxp_kwargs=dict(showbox=False))


@image_comparison(['bxp_no_flier_stats.png'],
                  remove_text=True,
                  savefig_kwarg={'dpi': 40},
                  style='default')
def test_bxp_no_flier_stats():
    def transform(stats):
        for s in stats:
            s.pop('fliers', None)
        return stats

    _bxp_test_helper(transform_stats=transform,
                     bxp_kwargs=dict(showfliers=False))


@image_comparison(['bxp_withmean_point.png'],
                  remove_text=True,
                  savefig_kwarg={'dpi': 40},
                  style='default')
def test_bxp_showmean():
    _bxp_test_helper(bxp_kwargs=dict(showmeans=True, meanline=False))


@image_comparison(['bxp_withmean_line.png'],
                  remove_text=True,
                  savefig_kwarg={'dpi': 40},
                  style='default')
def test_bxp_showmeanasline():
    _bxp_test_helper(bxp_kwargs=dict(showmeans=True, meanline=True))


@image_comparison(['bxp_scalarwidth.png'],
                  remove_text=True,
                  savefig_kwarg={'dpi': 40},
                  style='default')
def test_bxp_scalarwidth():
    _bxp_test_helper(bxp_kwargs=dict(widths=.25))


@image_comparison(['bxp_customwidths.png'],
                  remove_text=True,
                  savefig_kwarg={'dpi': 40},
                  style='default')
def test_bxp_customwidths():
    _bxp_test_helper(bxp_kwargs=dict(widths=[0.10, 0.25, 0.65, 0.85]))


@image_comparison(['bxp_custompositions.png'],
                  remove_text=True,
                  savefig_kwarg={'dpi': 40},
                  style='default')
def test_bxp_custompositions():
    _bxp_test_helper(bxp_kwargs=dict(positions=[1, 5, 6, 7]))


def test_bxp_bad_widths():
    with pytest.raises(ValueError):
        _bxp_test_helper(bxp_kwargs=dict(widths=[1]))


def test_bxp_bad_positions():
    with pytest.raises(ValueError):
        _bxp_test_helper(bxp_kwargs=dict(positions=[2, 3]))


@image_comparison(['bxp_custom_capwidths.png'],
                  savefig_kwarg={'dpi': 40},
                  style='default')
def test_bxp_custom_capwidths():
    _bxp_test_helper(bxp_kwargs=dict(capwidths=[0.0, 0.1, 0.5, 1.0]))


@image_comparison(['bxp_custom_capwidth.png'],
                  savefig_kwarg={'dpi': 40},
                  style='default')
def test_bxp_custom_capwidth():
    _bxp_test_helper(bxp_kwargs=dict(capwidths=0.6))


def test_bxp_bad_capwidths():
    with pytest.raises(ValueError):
        _bxp_test_helper(bxp_kwargs=dict(capwidths=[1]))


@image_comparison(['boxplot', 'boxplot'], tol=1.28, style='default')
def test_boxplot():
    # Randomness used for bootstrapping.
    np.random.seed(937)

    x = np.linspace(-7, 7, 140)
    x = np.hstack([-25, x, 25])
    fig, ax = plt.subplots()

    ax.boxplot([x, x], bootstrap=10000, notch=1)
    ax.set_ylim((-30, 30))

    # Reuse testcase from above for a labeled data test
    data = {"x": [x, x]}
    fig, ax = plt.subplots()
    ax.boxplot("x", bootstrap=10000, notch=1, data=data)
    ax.set_ylim((-30, 30))


@image_comparison(['boxplot_custom_capwidths.png'],
                  savefig_kwarg={'dpi': 40}, style='default')
def test_boxplot_custom_capwidths():

    x = np.linspace(-7, 7, 140)
    x = np.hstack([-25, x, 25])
    fig, ax = plt.subplots()

    ax.boxplot([x, x], notch=1, capwidths=[0.01, 0.2])


@image_comparison(['boxplot_sym2.png'], remove_text=True, style='default')
def test_boxplot_sym2():
    # Randomness used for bootstrapping.
    np.random.seed(937)

    x = np.linspace(-7, 7, 140)
    x = np.hstack([-25, x, 25])
    fig, [ax1, ax2] = plt.subplots(1, 2)

    ax1.boxplot([x, x], bootstrap=10000, sym='^')
    ax1.set_ylim((-30, 30))

    ax2.boxplot([x, x], bootstrap=10000, sym='g')
    ax2.set_ylim((-30, 30))


@image_comparison(['boxplot_sym.png'],
                  remove_text=True,
                  savefig_kwarg={'dpi': 40},
                  style='default')
def test_boxplot_sym():
    x = np.linspace(-7, 7, 140)
    x = np.hstack([-25, x, 25])
    fig, ax = plt.subplots()

    ax.boxplot([x, x], sym='gs')
    ax.set_ylim((-30, 30))


@image_comparison(['boxplot_autorange_false_whiskers.png',
                   'boxplot_autorange_true_whiskers.png'],
                  style='default')
def test_boxplot_autorange_whiskers():
    # Randomness used for bootstrapping.
    np.random.seed(937)

    x = np.ones(140)
    x = np.hstack([0, x, 2])

    fig1, ax1 = plt.subplots()
    ax1.boxplot([x, x], bootstrap=10000, notch=1)
    ax1.set_ylim((-5, 5))

    fig2, ax2 = plt.subplots()
    ax2.boxplot([x, x], bootstrap=10000, notch=1, autorange=True)
    ax2.set_ylim((-5, 5))


def _rc_test_bxp_helper(ax, rc_dict):
    x = np.linspace(-7, 7, 140)
    x = np.hstack([-25, x, 25])
    with matplotlib.rc_context(rc_dict):
        ax.boxplot([x, x])
    return ax


@image_comparison(['boxplot_rc_parameters'],
                  savefig_kwarg={'dpi': 100}, remove_text=True,
                  tol=1, style='default')
def test_boxplot_rc_parameters():
    # Randomness used for bootstrapping.
    np.random.seed(937)

    fig, ax = plt.subplots(3)

    rc_axis0 = {
        'boxplot.notch': True,
        'boxplot.whiskers': [5, 95],
        'boxplot.bootstrap': 10000,

        'boxplot.flierprops.color': 'b',
        'boxplot.flierprops.marker': 'o',
        'boxplot.flierprops.markerfacecolor': 'g',
        'boxplot.flierprops.markeredgecolor': 'b',
        'boxplot.flierprops.markersize': 5,
        'boxplot.flierprops.linestyle': '--',
        'boxplot.flierprops.linewidth': 2.0,

        'boxplot.boxprops.color': 'r',
        'boxplot.boxprops.linewidth': 2.0,
        'boxplot.boxprops.linestyle': '--',

        'boxplot.capprops.color': 'c',
        'boxplot.capprops.linewidth': 2.0,
        'boxplot.capprops.linestyle': '--',

        'boxplot.medianprops.color': 'k',
        'boxplot.medianprops.linewidth': 2.0,
        'boxplot.medianprops.linestyle': '--',
    }

    rc_axis1 = {
        'boxplot.vertical': False,
        'boxplot.whiskers': [0, 100],
        'boxplot.patchartist': True,
    }

    rc_axis2 = {
        'boxplot.whiskers': 2.0,
        'boxplot.showcaps': False,
        'boxplot.showbox': False,
        'boxplot.showfliers': False,
        'boxplot.showmeans': True,
        'boxplot.meanline': True,

        'boxplot.meanprops.color': 'c',
        'boxplot.meanprops.linewidth': 2.0,
        'boxplot.meanprops.linestyle': '--',

        'boxplot.whiskerprops.color': 'r',
        'boxplot.whiskerprops.linewidth': 2.0,
        'boxplot.whiskerprops.linestyle': '-.',
    }
    dict_list = [rc_axis0, rc_axis1, rc_axis2]
    for axis, rc_axis in zip(ax, dict_list):
        _rc_test_bxp_helper(axis, rc_axis)

    assert (matplotlib.patches.PathPatch in
            [type(t) for t in ax[1].get_children()])


@image_comparison(['boxplot_with_CIarray.png'],
                  remove_text=True, savefig_kwarg={'dpi': 40}, style='default')
def test_boxplot_with_CIarray():
    # Randomness used for bootstrapping.
    np.random.seed(937)

    x = np.linspace(-7, 7, 140)
    x = np.hstack([-25, x, 25])
    fig, ax = plt.subplots()
    CIs = np.array([[-1.5, 3.], [-1., 3.5]])

    # show a boxplot with Matplotlib medians and confidence intervals, and
    # another with manual values
    ax.boxplot([x, x], bootstrap=10000, usermedians=[None, 1.0],
               conf_intervals=CIs, notch=1)
    ax.set_ylim((-30, 30))


@image_comparison(['boxplot_no_inverted_whisker.png'],
                  remove_text=True, savefig_kwarg={'dpi': 40}, style='default')
def test_boxplot_no_weird_whisker():
    x = np.array([3, 9000, 150, 88, 350, 200000, 1400, 960],
                 dtype=np.float64)
    ax1 = plt.axes()
    ax1.boxplot(x)
    ax1.set_yscale('log')
    ax1.yaxis.grid(False, which='minor')
    ax1.xaxis.grid(False)


def test_boxplot_bad_medians():
    x = np.linspace(-7, 7, 140)
    x = np.hstack([-25, x, 25])
    fig, ax = plt.subplots()
    with pytest.raises(ValueError):
        ax.boxplot(x, usermedians=[1, 2])
    with pytest.raises(ValueError):
        ax.boxplot([x, x], usermedians=[[1, 2], [1, 2]])


def test_boxplot_bad_ci():
    x = np.linspace(-7, 7, 140)
    x = np.hstack([-25, x, 25])
    fig, ax = plt.subplots()
    with pytest.raises(ValueError):
        ax.boxplot([x, x], conf_intervals=[[1, 2]])
    with pytest.raises(ValueError):
        ax.boxplot([x, x], conf_intervals=[[1, 2], [1]])


def test_boxplot_zorder():
    x = np.arange(10)
    fix, ax = plt.subplots()
    assert ax.boxplot(x)['boxes'][0].get_zorder() == 2
    assert ax.boxplot(x, zorder=10)['boxes'][0].get_zorder() == 10


def test_boxplot_marker_behavior():
    plt.rcParams['lines.marker'] = 's'
    plt.rcParams['boxplot.flierprops.marker'] = 'o'
    plt.rcParams['boxplot.meanprops.marker'] = '^'
    fig, ax = plt.subplots()
    test_data = np.arange(100)
    test_data[-1] = 150  # a flier point
    bxp_handle = ax.boxplot(test_data, showmeans=True)
    for bxp_lines in ['whiskers', 'caps', 'boxes', 'medians']:
        for each_line in bxp_handle[bxp_lines]:
            # Ensure that the rcParams['lines.marker'] is overridden by ''
            assert each_line.get_marker() == ''

    # Ensure that markers for fliers and means aren't overridden with ''
    assert bxp_handle['fliers'][0].get_marker() == 'o'
    assert bxp_handle['means'][0].get_marker() == '^'


@image_comparison(['boxplot_mod_artists_after_plotting.png'],
                  remove_text=True, savefig_kwarg={'dpi': 40}, style='default')
def test_boxplot_mod_artist_after_plotting():
    x = [0.15, 0.11, 0.06, 0.06, 0.12, 0.56, -0.56]
    fig, ax = plt.subplots()
    bp = ax.boxplot(x, sym="o")
    for key in bp:
        for obj in bp[key]:
            obj.set_color('green')


@image_comparison(['violinplot_vert_baseline.png',
                   'violinplot_vert_baseline.png'])
def test_vert_violinplot_baseline():
    # First 9 digits of frac(sqrt(2))
    np.random.seed(414213562)
    data = [np.random.normal(size=100) for _ in range(4)]
    ax = plt.axes()
    ax.violinplot(data, positions=range(4), showmeans=0, showextrema=0,
                  showmedians=0)

    # Reuse testcase from above for a labeled data test
    data = {"d": data}
    fig, ax = plt.subplots()
    ax.violinplot("d", positions=range(4), showmeans=0, showextrema=0,
                  showmedians=0, data=data)


@image_comparison(['violinplot_vert_showmeans.png'])
def test_vert_violinplot_showmeans():
    ax = plt.axes()
    # First 9 digits of frac(sqrt(3))
    np.random.seed(732050807)
    data = [np.random.normal(size=100) for _ in range(4)]
    ax.violinplot(data, positions=range(4), showmeans=1, showextrema=0,
                  showmedians=0)


@image_comparison(['violinplot_vert_showextrema.png'])
def test_vert_violinplot_showextrema():
    ax = plt.axes()
    # First 9 digits of frac(sqrt(5))
    np.random.seed(236067977)
    data = [np.random.normal(size=100) for _ in range(4)]
    ax.violinplot(data, positions=range(4), showmeans=0, showextrema=1,
                  showmedians=0)


@image_comparison(['violinplot_vert_showmedians.png'])
def test_vert_violinplot_showmedians():
    ax = plt.axes()
    # First 9 digits of frac(sqrt(7))
    np.random.seed(645751311)
    data = [np.random.normal(size=100) for _ in range(4)]
    ax.violinplot(data, positions=range(4), showmeans=0, showextrema=0,
                  showmedians=1)


@image_comparison(['violinplot_vert_showall.png'])
def test_vert_violinplot_showall():
    ax = plt.axes()
    # First 9 digits of frac(sqrt(11))
    np.random.seed(316624790)
    data = [np.random.normal(size=100) for _ in range(4)]
    ax.violinplot(data, positions=range(4), showmeans=1, showextrema=1,
                  showmedians=1,
                  quantiles=[[0.1, 0.9], [0.2, 0.8], [0.3, 0.7], [0.4, 0.6]])


@image_comparison(['violinplot_vert_custompoints_10.png'])
def test_vert_violinplot_custompoints_10():
    ax = plt.axes()
    # First 9 digits of frac(sqrt(13))
    np.random.seed(605551275)
    data = [np.random.normal(size=100) for _ in range(4)]
    ax.violinplot(data, positions=range(4), showmeans=0, showextrema=0,
                  showmedians=0, points=10)


@image_comparison(['violinplot_vert_custompoints_200.png'])
def test_vert_violinplot_custompoints_200():
    ax = plt.axes()
    # First 9 digits of frac(sqrt(17))
    np.random.seed(123105625)
    data = [np.random.normal(size=100) for _ in range(4)]
    ax.violinplot(data, positions=range(4), showmeans=0, showextrema=0,
                  showmedians=0, points=200)


@image_comparison(['violinplot_horiz_baseline.png'])
def test_horiz_violinplot_baseline():
    ax = plt.axes()
    # First 9 digits of frac(sqrt(19))
    np.random.seed(358898943)
    data = [np.random.normal(size=100) for _ in range(4)]
    ax.violinplot(data, positions=range(4), vert=False, showmeans=0,
                  showextrema=0, showmedians=0)


@image_comparison(['violinplot_horiz_showmedians.png'])
def test_horiz_violinplot_showmedians():
    ax = plt.axes()
    # First 9 digits of frac(sqrt(23))
    np.random.seed(795831523)
    data = [np.random.normal(size=100) for _ in range(4)]
    ax.violinplot(data, positions=range(4), vert=False, showmeans=0,
                  showextrema=0, showmedians=1)


@image_comparison(['violinplot_horiz_showmeans.png'])
def test_horiz_violinplot_showmeans():
    ax = plt.axes()
    # First 9 digits of frac(sqrt(29))
    np.random.seed(385164807)
    data = [np.random.normal(size=100) for _ in range(4)]
    ax.violinplot(data, positions=range(4), vert=False, showmeans=1,
                  showextrema=0, showmedians=0)


@image_comparison(['violinplot_horiz_showextrema.png'])
def test_horiz_violinplot_showextrema():
    ax = plt.axes()
    # First 9 digits of frac(sqrt(31))
    np.random.seed(567764362)
    data = [np.random.normal(size=100) for _ in range(4)]
    ax.violinplot(data, positions=range(4), vert=False, showmeans=0,
                  showextrema=1, showmedians=0)


@image_comparison(['violinplot_horiz_showall.png'])
def test_horiz_violinplot_showall():
    ax = plt.axes()
    # First 9 digits of frac(sqrt(37))
    np.random.seed(82762530)
    data = [np.random.normal(size=100) for _ in range(4)]
    ax.violinplot(data, positions=range(4), vert=False, showmeans=1,
                  showextrema=1, showmedians=1,
                  quantiles=[[0.1, 0.9], [0.2, 0.8], [0.3, 0.7], [0.4, 0.6]])


@image_comparison(['violinplot_horiz_custompoints_10.png'])
def test_horiz_violinplot_custompoints_10():
    ax = plt.axes()
    # First 9 digits of frac(sqrt(41))
    np.random.seed(403124237)
    data = [np.random.normal(size=100) for _ in range(4)]
    ax.violinplot(data, positions=range(4), vert=False, showmeans=0,
                  showextrema=0, showmedians=0, points=10)


@image_comparison(['violinplot_horiz_custompoints_200.png'])
def test_horiz_violinplot_custompoints_200():
    ax = plt.axes()
    # First 9 digits of frac(sqrt(43))
    np.random.seed(557438524)
    data = [np.random.normal(size=100) for _ in range(4)]
    ax.violinplot(data, positions=range(4), vert=False, showmeans=0,
                  showextrema=0, showmedians=0, points=200)


def test_violinplot_bad_positions():
    ax = plt.axes()
    # First 9 digits of frac(sqrt(47))
    np.random.seed(855654600)
    data = [np.random.normal(size=100) for _ in range(4)]
    with pytest.raises(ValueError):
        ax.violinplot(data, positions=range(5))


def test_violinplot_bad_widths():
    ax = plt.axes()
    # First 9 digits of frac(sqrt(53))
    np.random.seed(280109889)
    data = [np.random.normal(size=100) for _ in range(4)]
    with pytest.raises(ValueError):
        ax.violinplot(data, positions=range(4), widths=[1, 2, 3])


def test_violinplot_bad_quantiles():
    ax = plt.axes()
    # First 9 digits of frac(sqrt(73))
    np.random.seed(544003745)
    data = [np.random.normal(size=100)]

    # Different size quantile list and plots
    with pytest.raises(ValueError):
        ax.violinplot(data, quantiles=[[0.1, 0.2], [0.5, 0.7]])


def test_violinplot_outofrange_quantiles():
    ax = plt.axes()
    # First 9 digits of frac(sqrt(79))
    np.random.seed(888194417)
    data = [np.random.normal(size=100)]

    # Quantile value above 100
    with pytest.raises(ValueError):
        ax.violinplot(data, quantiles=[[0.1, 0.2, 0.3, 1.05]])

    # Quantile value below 0
    with pytest.raises(ValueError):
        ax.violinplot(data, quantiles=[[-0.05, 0.2, 0.3, 0.75]])


@check_figures_equal(extensions=["png"])
def test_violinplot_single_list_quantiles(fig_test, fig_ref):
    # Ensures quantile list for 1D can be passed in as single list
    # First 9 digits of frac(sqrt(83))
    np.random.seed(110433579)
    data = [np.random.normal(size=100)]

    # Test image
    ax = fig_test.subplots()
    ax.violinplot(data, quantiles=[0.1, 0.3, 0.9])

    # Reference image
    ax = fig_ref.subplots()
    ax.violinplot(data, quantiles=[[0.1, 0.3, 0.9]])


@check_figures_equal(extensions=["png"])
def test_violinplot_pandas_series(fig_test, fig_ref, pd):
    np.random.seed(110433579)
    s1 = pd.Series(np.random.normal(size=7), index=[9, 8, 7, 6, 5, 4, 3])
    s2 = pd.Series(np.random.normal(size=9), index=list('ABCDEFGHI'))
    s3 = pd.Series(np.random.normal(size=11))
    fig_test.subplots().violinplot([s1, s2, s3])
    fig_ref.subplots().violinplot([s1.values, s2.values, s3.values])


def test_manage_xticks():
    _, ax = plt.subplots()
    ax.set_xlim(0, 4)
    old_xlim = ax.get_xlim()
    np.random.seed(0)
    y1 = np.random.normal(10, 3, 20)
    y2 = np.random.normal(3, 1, 20)
    ax.boxplot([y1, y2], positions=[1, 2], manage_ticks=False)
    new_xlim = ax.get_xlim()
    assert_array_equal(old_xlim, new_xlim)


def test_boxplot_not_single():
    fig, ax = plt.subplots()
    ax.boxplot(np.random.rand(100), positions=[3])
    ax.boxplot(np.random.rand(100), positions=[5])
    fig.canvas.draw()
    assert ax.get_xlim() == (2.5, 5.5)
    assert list(ax.get_xticks()) == [3, 5]
    assert [t.get_text() for t in ax.get_xticklabels()] == ["3", "5"]


def test_tick_space_size_0():
    # allow font size to be zero, which affects ticks when there is
    # no other text in the figure.
    plt.plot([0, 1], [0, 1])
    matplotlib.rcParams.update({'font.size': 0})
    b = io.BytesIO()
    plt.savefig(b, dpi=80, format='raw')


@image_comparison(['errorbar_basic', 'errorbar_mixed', 'errorbar_basic'])
def test_errorbar():
    # longdouble due to floating point rounding issues with certain
    # computer chipsets
    x = np.arange(0.1, 4, 0.5, dtype=np.longdouble)
    y = np.exp(-x)

    yerr = 0.1 + 0.2*np.sqrt(x)
    xerr = 0.1 + yerr

    # First illustrate basic pyplot interface, using defaults where possible.
    fig = plt.figure()
    ax = fig.gca()
    ax.errorbar(x, y, xerr=0.2, yerr=0.4)
    ax.set_title("Simplest errorbars, 0.2 in x, 0.4 in y")

    # Now switch to a more OO interface to exercise more features.
    fig, axs = plt.subplots(nrows=2, ncols=2, sharex=True)
    ax = axs[0, 0]
    ax.errorbar(x, y, yerr=yerr, fmt='o')
    ax.set_title('Vert. symmetric')

    # With 4 subplots, reduce the number of axis ticks to avoid crowding.
    ax.locator_params(nbins=4)

    ax = axs[0, 1]
    ax.errorbar(x, y, xerr=xerr, fmt='o', alpha=0.4)
    ax.set_title('Hor. symmetric w/ alpha')

    ax = axs[1, 0]
    ax.errorbar(x, y, yerr=[yerr, 2*yerr], xerr=[xerr, 2*xerr], fmt='--o')
    ax.set_title('H, V asymmetric')

    ax = axs[1, 1]
    ax.set_yscale('log')
    # Here we have to be careful to keep all y values positive:
    ylower = np.maximum(1e-2, y - yerr)
    yerr_lower = y - ylower

    ax.errorbar(x, y, yerr=[yerr_lower, 2*yerr], xerr=xerr,
                fmt='o', ecolor='g', capthick=2)
    ax.set_title('Mixed sym., log y')
    # Force limits due to floating point slop potentially expanding the range
    ax.set_ylim(1e-2, 1e1)

    fig.suptitle('Variable errorbars')

    # Reuse the first testcase from above for a labeled data test
    data = {"x": x, "y": y}
    fig = plt.figure()
    ax = fig.gca()
    ax.errorbar("x", "y", xerr=0.2, yerr=0.4, data=data)
    ax.set_title("Simplest errorbars, 0.2 in x, 0.4 in y")


@image_comparison(['mixed_errorbar_polar_caps'], extensions=['png'],
                  remove_text=True)
def test_mixed_errorbar_polar_caps():
    """
    Mix several polar errorbar use cases in a single test figure.

    It is advisable to position individual points off the grid. If there are
    problems with reproducibility of this test, consider removing grid.
    """
    fig = plt.figure()
    ax = plt.subplot(111, projection='polar')

    # symmetric errorbars
    th_sym = [1, 2, 3]
    r_sym = [0.9]*3
    ax.errorbar(th_sym, r_sym, xerr=0.35, yerr=0.2, fmt="o")

    # long errorbars
    th_long = [np.pi/2 + .1, np.pi + .1]
    r_long = [1.8, 2.2]
    ax.errorbar(th_long, r_long, xerr=0.8 * np.pi, yerr=0.15, fmt="o")

    # asymmetric errorbars
    th_asym = [4*np.pi/3 + .1, 5*np.pi/3 + .1, 2*np.pi-0.1]
    r_asym = [1.1]*3
    xerr = [[.3, .3, .2], [.2, .3, .3]]
    yerr = [[.35, .5, .5], [.5, .35, .5]]
    ax.errorbar(th_asym, r_asym, xerr=xerr, yerr=yerr, fmt="o")

    # overlapping errorbar
    th_over = [2.1]
    r_over = [3.1]
    ax.errorbar(th_over, r_over, xerr=10, yerr=.2, fmt="o")


def test_errorbar_colorcycle():

    f, ax = plt.subplots()
    x = np.arange(10)
    y = 2*x

    e1, _, _ = ax.errorbar(x, y, c=None)
    e2, _, _ = ax.errorbar(x, 2*y, c=None)
    ln1, = ax.plot(x, 4*y)

    assert mcolors.to_rgba(e1.get_color()) == mcolors.to_rgba('C0')
    assert mcolors.to_rgba(e2.get_color()) == mcolors.to_rgba('C1')
    assert mcolors.to_rgba(ln1.get_color()) == mcolors.to_rgba('C2')


@check_figures_equal()
def test_errorbar_cycle_ecolor(fig_test, fig_ref):
    x = np.arange(0.1, 4, 0.5)
    y = [np.exp(-x+n) for n in range(4)]

    axt = fig_test.subplots()
    axr = fig_ref.subplots()

    for yi, color in zip(y, ['C0', 'C1', 'C2', 'C3']):
        axt.errorbar(x, yi, yerr=(yi * 0.25), linestyle='-',
                     marker='o', ecolor='black')
        axr.errorbar(x, yi, yerr=(yi * 0.25), linestyle='-',
                     marker='o', color=color, ecolor='black')


def test_errorbar_shape():
    fig = plt.figure()
    ax = fig.gca()

    x = np.arange(0.1, 4, 0.5)
    y = np.exp(-x)
    yerr1 = 0.1 + 0.2*np.sqrt(x)
    yerr = np.vstack((yerr1, 2*yerr1)).T
    xerr = 0.1 + yerr

    with pytest.raises(ValueError):
        ax.errorbar(x, y, yerr=yerr, fmt='o')
    with pytest.raises(ValueError):
        ax.errorbar(x, y, xerr=xerr, fmt='o')
    with pytest.raises(ValueError):
        ax.errorbar(x, y, yerr=yerr, xerr=xerr, fmt='o')


@image_comparison(['errorbar_limits'])
def test_errorbar_limits():
    x = np.arange(0.5, 5.5, 0.5)
    y = np.exp(-x)
    xerr = 0.1
    yerr = 0.2
    ls = 'dotted'

    fig, ax = plt.subplots()

    # standard error bars
    ax.errorbar(x, y, xerr=xerr, yerr=yerr, ls=ls, color='blue')

    # including upper limits
    uplims = np.zeros_like(x)
    uplims[[1, 5, 9]] = True
    ax.errorbar(x, y+0.5, xerr=xerr, yerr=yerr, uplims=uplims, ls=ls,
                color='green')

    # including lower limits
    lolims = np.zeros_like(x)
    lolims[[2, 4, 8]] = True
    ax.errorbar(x, y+1.0, xerr=xerr, yerr=yerr, lolims=lolims, ls=ls,
                color='red')

    # including upper and lower limits
    ax.errorbar(x, y+1.5, marker='o', ms=8, xerr=xerr, yerr=yerr,
                lolims=lolims, uplims=uplims, ls=ls, color='magenta')

    # including xlower and xupper limits
    xerr = 0.2
    yerr = np.full_like(x, 0.2)
    yerr[[3, 6]] = 0.3
    xlolims = lolims
    xuplims = uplims
    lolims = np.zeros_like(x)
    uplims = np.zeros_like(x)
    lolims[[6]] = True
    uplims[[3]] = True
    ax.errorbar(x, y+2.1, marker='o', ms=8, xerr=xerr, yerr=yerr,
                xlolims=xlolims, xuplims=xuplims, uplims=uplims,
                lolims=lolims, ls='none', mec='blue', capsize=0,
                color='cyan')
    ax.set_xlim((0, 5.5))
    ax.set_title('Errorbar upper and lower limits')


def test_errorbar_nonefmt():
    # Check that passing 'none' as a format still plots errorbars
    x = np.arange(5)
    y = np.arange(5)

    plotline, _, barlines = plt.errorbar(x, y, xerr=1, yerr=1, fmt='none')
    assert plotline is None
    for errbar in barlines:
        assert np.all(errbar.get_color() == mcolors.to_rgba('C0'))


def test_errorbar_line_specific_kwargs():
    # Check that passing line-specific keyword arguments will not result in
    # errors.
    x = np.arange(5)
    y = np.arange(5)

    plotline, _, _ = plt.errorbar(x, y, xerr=1, yerr=1, ls='None',
                                  marker='s', fillstyle='full',
                                  drawstyle='steps-mid',
                                  dash_capstyle='round',
                                  dash_joinstyle='miter',
                                  solid_capstyle='butt',
                                  solid_joinstyle='bevel')
    assert plotline.get_fillstyle() == 'full'
    assert plotline.get_drawstyle() == 'steps-mid'


@check_figures_equal(extensions=['png'])
def test_errorbar_with_prop_cycle(fig_test, fig_ref):
    ax = fig_ref.subplots()
    ax.errorbar(x=[2, 4, 10], y=[0, 1, 2], yerr=0.5,
                ls='--', marker='s', mfc='k')
    ax.errorbar(x=[2, 4, 10], y=[2, 3, 4], yerr=0.5, color='tab:green',
                ls=':', marker='s', mfc='y')
    ax.errorbar(x=[2, 4, 10], y=[4, 5, 6], yerr=0.5, fmt='tab:blue',
                ls='-.', marker='o', mfc='c')
    ax.set_xlim(1, 11)

    _cycle = cycler(ls=['--', ':', '-.'], marker=['s', 's', 'o'],
                    mfc=['k', 'y', 'c'], color=['b', 'g', 'r'])
    plt.rc("axes", prop_cycle=_cycle)
    ax = fig_test.subplots()
    ax.errorbar(x=[2, 4, 10], y=[0, 1, 2], yerr=0.5)
    ax.errorbar(x=[2, 4, 10], y=[2, 3, 4], yerr=0.5, color='tab:green')
    ax.errorbar(x=[2, 4, 10], y=[4, 5, 6], yerr=0.5, fmt='tab:blue')
    ax.set_xlim(1, 11)


def test_errorbar_every_invalid():
    x = np.linspace(0, 1, 15)
    y = x * (1-x)
    yerr = y/6

    ax = plt.figure().subplots()

    with pytest.raises(ValueError, match='not a tuple of two integers'):
        ax.errorbar(x, y, yerr, errorevery=(1, 2, 3))
    with pytest.raises(ValueError, match='not a tuple of two integers'):
        ax.errorbar(x, y, yerr, errorevery=(1.3, 3))
    with pytest.raises(ValueError, match='not a valid NumPy fancy index'):
        ax.errorbar(x, y, yerr, errorevery=[False, True])
    with pytest.raises(ValueError, match='not a recognized value'):
        ax.errorbar(x, y, yerr, errorevery='foobar')


def test_xerr_yerr_not_negative():
    ax = plt.figure().subplots()

    with pytest.raises(ValueError,
                       match="'xerr' must not contain negative values"):
        ax.errorbar(x=[0], y=[0], xerr=[[-0.5], [1]], yerr=[[-0.5], [1]])
    with pytest.raises(ValueError,
                       match="'xerr' must not contain negative values"):
        ax.errorbar(x=[0], y=[0], xerr=[[-0.5], [1]])
    with pytest.raises(ValueError,
                       match="'yerr' must not contain negative values"):
        ax.errorbar(x=[0], y=[0], yerr=[[-0.5], [1]])
    with pytest.raises(ValueError,
                       match="'yerr' must not contain negative values"):
        x = np.arange(5)
        y = [datetime.datetime(2021, 9, i * 2 + 1) for i in x]
        ax.errorbar(x=x,
                    y=y,
                    yerr=datetime.timedelta(days=-10))


@check_figures_equal()
def test_errorbar_every(fig_test, fig_ref):
    x = np.linspace(0, 1, 15)
    y = x * (1-x)
    yerr = y/6

    ax_ref = fig_ref.subplots()
    ax_test = fig_test.subplots()

    for color, shift in zip('rgbk', [0, 0, 2, 7]):
        y += .02

        # Check errorevery using an explicit offset and step.
        ax_test.errorbar(x, y, yerr, errorevery=(shift, 4),
                         capsize=4, c=color)

        # Using manual errorbars
        # n.b. errorbar draws the main plot at z=2.1 by default
        ax_ref.plot(x, y, c=color, zorder=2.1)
        ax_ref.errorbar(x[shift::4], y[shift::4], yerr[shift::4],
                        capsize=4, c=color, fmt='none')

    # Check that markevery is propagated to line, without affecting errorbars.
    ax_test.errorbar(x, y + 0.1, yerr, markevery=(1, 4), capsize=4, fmt='o')
    ax_ref.plot(x[1::4], y[1::4] + 0.1, 'o', zorder=2.1)
    ax_ref.errorbar(x, y + 0.1, yerr, capsize=4, fmt='none')

    # Check that passing a slice to markevery/errorevery works.
    ax_test.errorbar(x, y + 0.2, yerr, errorevery=slice(2, None, 3),
                     markevery=slice(2, None, 3),
                     capsize=4, c='C0', fmt='o')
    ax_ref.plot(x[2::3], y[2::3] + 0.2, 'o', c='C0', zorder=2.1)
    ax_ref.errorbar(x[2::3], y[2::3] + 0.2, yerr[2::3],
                    capsize=4, c='C0', fmt='none')

    # Check that passing an iterable to markevery/errorevery works.
    ax_test.errorbar(x, y + 0.2, yerr, errorevery=[False, True, False] * 5,
                     markevery=[False, True, False] * 5,
                     capsize=4, c='C1', fmt='o')
    ax_ref.plot(x[1::3], y[1::3] + 0.2, 'o', c='C1', zorder=2.1)
    ax_ref.errorbar(x[1::3], y[1::3] + 0.2, yerr[1::3],
                    capsize=4, c='C1', fmt='none')


@pytest.mark.parametrize('elinewidth', [[1, 2, 3],
                                        np.array([1, 2, 3]),
                                        1])
def test_errorbar_linewidth_type(elinewidth):
    plt.errorbar([1, 2, 3], [1, 2, 3], yerr=[1, 2, 3], elinewidth=elinewidth)


@check_figures_equal(extensions=["png"])
def test_errorbar_nan(fig_test, fig_ref):
    ax = fig_test.add_subplot()
    xs = range(5)
    ys = np.array([1, 2, np.nan, np.nan, 3])
    es = np.array([4, 5, np.nan, np.nan, 6])
    ax.errorbar(xs, ys, es)
    ax = fig_ref.add_subplot()
    ax.errorbar([0, 1], [1, 2], [4, 5])
    ax.errorbar([4], [3], [6], fmt="C0")


@image_comparison(['hist_stacked_stepfilled', 'hist_stacked_stepfilled'])
def test_hist_stacked_stepfilled():
    # make some data
    d1 = np.linspace(1, 3, 20)
    d2 = np.linspace(0, 10, 50)
    fig, ax = plt.subplots()
    ax.hist((d1, d2), histtype="stepfilled", stacked=True)

    # Reuse testcase from above for a labeled data test
    data = {"x": (d1, d2)}
    fig, ax = plt.subplots()
    ax.hist("x", histtype="stepfilled", stacked=True, data=data)


@image_comparison(['hist_offset'])
def test_hist_offset():
    # make some data
    d1 = np.linspace(0, 10, 50)
    d2 = np.linspace(1, 3, 20)
    fig, ax = plt.subplots()
    ax.hist(d1, bottom=5)
    ax.hist(d2, bottom=15)


@image_comparison(['hist_step.png'], remove_text=True)
def test_hist_step():
    # make some data
    d1 = np.linspace(1, 3, 20)
    fig, ax = plt.subplots()
    ax.hist(d1, histtype="step")
    ax.set_ylim(0, 10)
    ax.set_xlim(-1, 5)


@image_comparison(['hist_step_horiz.png'])
def test_hist_step_horiz():
    # make some data
    d1 = np.linspace(0, 10, 50)
    d2 = np.linspace(1, 3, 20)
    fig, ax = plt.subplots()
    ax.hist((d1, d2), histtype="step", orientation="horizontal")


@image_comparison(['hist_stacked_weights'])
def test_hist_stacked_weighted():
    # make some data
    d1 = np.linspace(0, 10, 50)
    d2 = np.linspace(1, 3, 20)
    w1 = np.linspace(0.01, 3.5, 50)
    w2 = np.linspace(0.05, 2., 20)
    fig, ax = plt.subplots()
    ax.hist((d1, d2), weights=(w1, w2), histtype="stepfilled", stacked=True)


@pytest.mark.parametrize("use_line_collection", [True, False],
                         ids=['w/ line collection', 'w/o line collection'])
@image_comparison(['stem.png'], style='mpl20', remove_text=True)
def test_stem(use_line_collection):
    x = np.linspace(0.1, 2 * np.pi, 100)

    fig, ax = plt.subplots()
    # Label is a single space to force a legend to be drawn, but to avoid any
    # text being drawn
    if use_line_collection:
        ax.stem(x, np.cos(x),
                linefmt='C2-.', markerfmt='k+', basefmt='C1-.', label=' ')
    else:
        with pytest.warns(MatplotlibDeprecationWarning, match='deprecated'):
            ax.stem(x, np.cos(x),
                    linefmt='C2-.', markerfmt='k+', basefmt='C1-.', label=' ',
                    use_line_collection=False)
    ax.legend()


def test_stem_args():
    """Test that stem() correctly identifies x and y values."""
    def _assert_equal(stem_container, expected):
        x, y = map(list, stem_container.markerline.get_data())
        assert x == expected[0]
        assert y == expected[1]

    fig, ax = plt.subplots()

    x = [1, 3, 5]
    y = [9, 8, 7]

    # Test the call signatures
    _assert_equal(ax.stem(y), expected=([0, 1, 2], y))
    _assert_equal(ax.stem(x, y), expected=(x, y))
    _assert_equal(ax.stem(x, y, linefmt='r--'), expected=(x, y))
    _assert_equal(ax.stem(x, y, 'r--'), expected=(x, y))
    _assert_equal(ax.stem(x, y, linefmt='r--', basefmt='b--'), expected=(x, y))
    _assert_equal(ax.stem(y, linefmt='r--'), expected=([0, 1, 2], y))
    _assert_equal(ax.stem(y, 'r--'), expected=([0, 1, 2], y))


def test_stem_markerfmt():
    """Test that stem(..., markerfmt=...) produces the intended markers."""
    def _assert_equal(stem_container, linecolor=None, markercolor=None,
                      marker=None):
        """
        Check that the given StemContainer has the properties listed as
        keyword-arguments.
        """
        if linecolor is not None:
            assert mcolors.same_color(
                stem_container.stemlines.get_color(),
                linecolor)
        if markercolor is not None:
            assert mcolors.same_color(
                stem_container.markerline.get_color(),
                markercolor)
        if marker is not None:
            assert stem_container.markerline.get_marker() == marker
        assert stem_container.markerline.get_linestyle() == 'None'

    fig, ax = plt.subplots()

    x = [1, 3, 5]
    y = [9, 8, 7]

    # no linefmt
    _assert_equal(ax.stem(x, y), markercolor='C0', marker='o')
    _assert_equal(ax.stem(x, y, markerfmt='x'), markercolor='C0', marker='x')
    _assert_equal(ax.stem(x, y, markerfmt='rx'), markercolor='r', marker='x')

    # positional linefmt
    _assert_equal(
        ax.stem(x, y, 'r'),  # marker color follows linefmt if not given
        linecolor='r', markercolor='r', marker='o')
    _assert_equal(
        ax.stem(x, y, 'rx'),  # the marker is currently not taken from linefmt
        linecolor='r', markercolor='r', marker='o')
    _assert_equal(
        ax.stem(x, y, 'r', markerfmt='x'),  # only marker type specified
        linecolor='r', markercolor='r', marker='x')
    _assert_equal(
        ax.stem(x, y, 'r', markerfmt='g'),  # only marker color specified
        linecolor='r', markercolor='g', marker='o')
    _assert_equal(
        ax.stem(x, y, 'r', markerfmt='gx'),  # marker type and color specified
        linecolor='r', markercolor='g', marker='x')
    _assert_equal(
        ax.stem(x, y, 'r', markerfmt=' '),  # markerfmt=' ' for no marker
        linecolor='r', markercolor='r', marker='None')
    _assert_equal(
        ax.stem(x, y, 'r', markerfmt=''),  # markerfmt='' for no marker
        linecolor='r', markercolor='r', marker='None')

    # with linefmt kwarg
    _assert_equal(
        ax.stem(x, y, linefmt='r'),
        linecolor='r', markercolor='r', marker='o')
    _assert_equal(
        ax.stem(x, y, linefmt='r', markerfmt='x'),
        linecolor='r', markercolor='r', marker='x')
    _assert_equal(
        ax.stem(x, y, linefmt='r', markerfmt='gx'),
        linecolor='r', markercolor='g', marker='x')


def test_stem_dates():
    fig, ax = plt.subplots(1, 1)
    xs = [dateutil.parser.parse("2013-9-28 11:00:00"),
          dateutil.parser.parse("2013-9-28 12:00:00")]
    ys = [100, 200]
    ax.stem(xs, ys)


@pytest.mark.parametrize("use_line_collection", [True, False],
                         ids=['w/ line collection', 'w/o line collection'])
@image_comparison(['stem_orientation.png'], style='mpl20', remove_text=True)
def test_stem_orientation(use_line_collection):
    x = np.linspace(0.1, 2*np.pi, 50)

    fig, ax = plt.subplots()
    if use_line_collection:
        ax.stem(x, np.cos(x),
                linefmt='C2-.', markerfmt='kx', basefmt='C1-.',
                orientation='horizontal')
    else:
        with pytest.warns(MatplotlibDeprecationWarning, match='deprecated'):
            ax.stem(x, np.cos(x),
                    linefmt='C2-.', markerfmt='kx', basefmt='C1-.',
                    use_line_collection=False,
                    orientation='horizontal')


@image_comparison(['hist_stacked_stepfilled_alpha'])
def test_hist_stacked_stepfilled_alpha():
    # make some data
    d1 = np.linspace(1, 3, 20)
    d2 = np.linspace(0, 10, 50)
    fig, ax = plt.subplots()
    ax.hist((d1, d2), histtype="stepfilled", stacked=True, alpha=0.5)


@image_comparison(['hist_stacked_step'])
def test_hist_stacked_step():
    # make some data
    d1 = np.linspace(1, 3, 20)
    d2 = np.linspace(0, 10, 50)
    fig, ax = plt.subplots()
    ax.hist((d1, d2), histtype="step", stacked=True)


@image_comparison(['hist_stacked_normed'])
def test_hist_stacked_density():
    # make some data
    d1 = np.linspace(1, 3, 20)
    d2 = np.linspace(0, 10, 50)
    fig, ax = plt.subplots()
    ax.hist((d1, d2), stacked=True, density=True)


@image_comparison(['hist_step_bottom.png'], remove_text=True)
def test_hist_step_bottom():
    # make some data
    d1 = np.linspace(1, 3, 20)
    fig, ax = plt.subplots()
    ax.hist(d1, bottom=np.arange(10), histtype="stepfilled")


def test_hist_stepfilled_geometry():
    bins = [0, 1, 2, 3]
    data = [0, 0, 1, 1, 1, 2]
    _, _, (polygon, ) = plt.hist(data,
                                 bins=bins,
                                 histtype='stepfilled')
    xy = [[0, 0], [0, 2], [1, 2], [1, 3], [2, 3], [2, 1], [3, 1],
          [3, 0], [2, 0], [2, 0], [1, 0], [1, 0], [0, 0]]
    assert_array_equal(polygon.get_xy(), xy)


def test_hist_step_geometry():
    bins = [0, 1, 2, 3]
    data = [0, 0, 1, 1, 1, 2]
    _, _, (polygon, ) = plt.hist(data,
                                 bins=bins,
                                 histtype='step')
    xy = [[0, 0], [0, 2], [1, 2], [1, 3], [2, 3], [2, 1], [3, 1], [3, 0]]
    assert_array_equal(polygon.get_xy(), xy)


def test_hist_stepfilled_bottom_geometry():
    bins = [0, 1, 2, 3]
    data = [0, 0, 1, 1, 1, 2]
    _, _, (polygon, ) = plt.hist(data,
                                 bins=bins,
                                 bottom=[1, 2, 1.5],
                                 histtype='stepfilled')
    xy = [[0, 1], [0, 3], [1, 3], [1, 5], [2, 5], [2, 2.5], [3, 2.5],
          [3, 1.5], [2, 1.5], [2, 2], [1, 2], [1, 1], [0, 1]]
    assert_array_equal(polygon.get_xy(), xy)


def test_hist_step_bottom_geometry():
    bins = [0, 1, 2, 3]
    data = [0, 0, 1, 1, 1, 2]
    _, _, (polygon, ) = plt.hist(data,
                                 bins=bins,
                                 bottom=[1, 2, 1.5],
                                 histtype='step')
    xy = [[0, 1], [0, 3], [1, 3], [1, 5], [2, 5], [2, 2.5], [3, 2.5], [3, 1.5]]
    assert_array_equal(polygon.get_xy(), xy)


def test_hist_stacked_stepfilled_geometry():
    bins = [0, 1, 2, 3]
    data_1 = [0, 0, 1, 1, 1, 2]
    data_2 = [0, 1, 2]
    _, _, patches = plt.hist([data_1, data_2],
                             bins=bins,
                             stacked=True,
                             histtype='stepfilled')

    assert len(patches) == 2

    polygon,  = patches[0]
    xy = [[0, 0], [0, 2], [1, 2], [1, 3], [2, 3], [2, 1], [3, 1],
          [3, 0], [2, 0], [2, 0], [1, 0], [1, 0], [0, 0]]
    assert_array_equal(polygon.get_xy(), xy)

    polygon,  = patches[1]
    xy = [[0, 2], [0, 3], [1, 3], [1, 4], [2, 4], [2, 2], [3, 2],
          [3, 1], [2, 1], [2, 3], [1, 3], [1, 2], [0, 2]]
    assert_array_equal(polygon.get_xy(), xy)


def test_hist_stacked_step_geometry():
    bins = [0, 1, 2, 3]
    data_1 = [0, 0, 1, 1, 1, 2]
    data_2 = [0, 1, 2]
    _, _, patches = plt.hist([data_1, data_2],
                             bins=bins,
                             stacked=True,
                             histtype='step')

    assert len(patches) == 2

    polygon,  = patches[0]
    xy = [[0, 0], [0, 2], [1, 2], [1, 3], [2, 3], [2, 1], [3, 1], [3, 0]]
    assert_array_equal(polygon.get_xy(), xy)

    polygon,  = patches[1]
    xy = [[0, 2], [0, 3], [1, 3], [1, 4], [2, 4], [2, 2], [3, 2], [3, 1]]
    assert_array_equal(polygon.get_xy(), xy)


def test_hist_stacked_stepfilled_bottom_geometry():
    bins = [0, 1, 2, 3]
    data_1 = [0, 0, 1, 1, 1, 2]
    data_2 = [0, 1, 2]
    _, _, patches = plt.hist([data_1, data_2],
                             bins=bins,
                             stacked=True,
                             bottom=[1, 2, 1.5],
                             histtype='stepfilled')

    assert len(patches) == 2

    polygon,  = patches[0]
    xy = [[0, 1], [0, 3], [1, 3], [1, 5], [2, 5], [2, 2.5], [3, 2.5],
          [3, 1.5], [2, 1.5], [2, 2], [1, 2], [1, 1], [0, 1]]
    assert_array_equal(polygon.get_xy(), xy)

    polygon,  = patches[1]
    xy = [[0, 3], [0, 4], [1, 4], [1, 6], [2, 6], [2, 3.5], [3, 3.5],
          [3, 2.5], [2, 2.5], [2, 5], [1, 5], [1, 3], [0, 3]]
    assert_array_equal(polygon.get_xy(), xy)


def test_hist_stacked_step_bottom_geometry():
    bins = [0, 1, 2, 3]
    data_1 = [0, 0, 1, 1, 1, 2]
    data_2 = [0, 1, 2]
    _, _, patches = plt.hist([data_1, data_2],
                             bins=bins,
                             stacked=True,
                             bottom=[1, 2, 1.5],
                             histtype='step')

    assert len(patches) == 2

    polygon,  = patches[0]
    xy = [[0, 1], [0, 3], [1, 3], [1, 5], [2, 5], [2, 2.5], [3, 2.5], [3, 1.5]]
    assert_array_equal(polygon.get_xy(), xy)

    polygon,  = patches[1]
    xy = [[0, 3], [0, 4], [1, 4], [1, 6], [2, 6], [2, 3.5], [3, 3.5], [3, 2.5]]
    assert_array_equal(polygon.get_xy(), xy)


@image_comparison(['hist_stacked_bar'])
def test_hist_stacked_bar():
    # make some data
    d = [[100, 100, 100, 100, 200, 320, 450, 80, 20, 600, 310, 800],
         [20, 23, 50, 11, 100, 420], [120, 120, 120, 140, 140, 150, 180],
         [60, 60, 60, 60, 300, 300, 5, 5, 5, 5, 10, 300],
         [555, 555, 555, 30, 30, 30, 30, 30, 100, 100, 100, 100, 30, 30],
         [30, 30, 30, 30, 400, 400, 400, 400, 400, 400, 400, 400]]
    colors = [(0.5759849696758961, 1.0, 0.0), (0.0, 1.0, 0.350624650815206),
              (0.0, 1.0, 0.6549834156005998), (0.0, 0.6569064625276622, 1.0),
              (0.28302699607823545, 0.0, 1.0), (0.6849123462299822, 0.0, 1.0)]
    labels = ['green', 'orange', ' yellow', 'magenta', 'black']
    fig, ax = plt.subplots()
    ax.hist(d, bins=10, histtype='barstacked', align='mid', color=colors,
            label=labels)
    ax.legend(loc='upper right', bbox_to_anchor=(1.0, 1.0), ncols=1)


def test_hist_barstacked_bottom_unchanged():
    b = np.array([10, 20])
    plt.hist([[0, 1], [0, 1]], 2, histtype="barstacked", bottom=b)
    assert b.tolist() == [10, 20]


def test_hist_emptydata():
    fig, ax = plt.subplots()
    ax.hist([[], range(10), range(10)], histtype="step")


def test_hist_labels():
    # test singleton labels OK
    fig, ax = plt.subplots()
    _, _, bars = ax.hist([0, 1], label=0)
    assert bars[0].get_label() == '0'
    _, _, bars = ax.hist([0, 1], label=[0])
    assert bars[0].get_label() == '0'
    _, _, bars = ax.hist([0, 1], label=None)
    assert bars[0].get_label() == '_nolegend_'
    _, _, bars = ax.hist([0, 1], label='0')
    assert bars[0].get_label() == '0'
    _, _, bars = ax.hist([0, 1], label='00')
    assert bars[0].get_label() == '00'


@image_comparison(['transparent_markers'], remove_text=True)
def test_transparent_markers():
    np.random.seed(0)
    data = np.random.random(50)

    fig, ax = plt.subplots()
    ax.plot(data, 'D', mfc='none', markersize=100)


@image_comparison(['rgba_markers'], remove_text=True)
def test_rgba_markers():
    fig, axs = plt.subplots(ncols=2)
    rcolors = [(1, 0, 0, 1), (1, 0, 0, 0.5)]
    bcolors = [(0, 0, 1, 1), (0, 0, 1, 0.5)]
    alphas = [None, 0.2]
    kw = dict(ms=100, mew=20)
    for i, alpha in enumerate(alphas):
        for j, rcolor in enumerate(rcolors):
            for k, bcolor in enumerate(bcolors):
                axs[i].plot(j+1, k+1, 'o', mfc=bcolor, mec=rcolor,
                            alpha=alpha, **kw)
                axs[i].plot(j+1, k+3, 'x', mec=rcolor, alpha=alpha, **kw)
    for ax in axs:
        ax.axis([-1, 4, 0, 5])


@image_comparison(['mollweide_grid'], remove_text=True)
def test_mollweide_grid():
    # test that both horizontal and vertical gridlines appear on the Mollweide
    # projection
    fig = plt.figure()
    ax = fig.add_subplot(projection='mollweide')
    ax.grid()


def test_mollweide_forward_inverse_closure():
    # test that the round-trip Mollweide forward->inverse transformation is an
    # approximate identity
    fig = plt.figure()
    ax = fig.add_subplot(projection='mollweide')

    # set up 1-degree grid in longitude, latitude
    lon = np.linspace(-np.pi, np.pi, 360)
    lat = np.linspace(-np.pi / 2.0, np.pi / 2.0, 180)
    lon, lat = np.meshgrid(lon, lat)
    ll = np.vstack((lon.flatten(), lat.flatten())).T

    # perform forward transform
    xy = ax.transProjection.transform(ll)

    # perform inverse transform
    ll2 = ax.transProjection.inverted().transform(xy)

    # compare
    np.testing.assert_array_almost_equal(ll, ll2, 3)


def test_mollweide_inverse_forward_closure():
    # test that the round-trip Mollweide inverse->forward transformation is an
    # approximate identity
    fig = plt.figure()
    ax = fig.add_subplot(projection='mollweide')

    # set up grid in x, y
    x = np.linspace(0, 1, 500)
    x, y = np.meshgrid(x, x)
    xy = np.vstack((x.flatten(), y.flatten())).T

    # perform inverse transform
    ll = ax.transProjection.inverted().transform(xy)

    # perform forward transform
    xy2 = ax.transProjection.transform(ll)

    # compare
    np.testing.assert_array_almost_equal(xy, xy2, 3)


@image_comparison(['test_alpha'], remove_text=True)
def test_alpha():
    np.random.seed(0)
    data = np.random.random(50)

    fig, ax = plt.subplots()

    # alpha=.5 markers, solid line
    ax.plot(data, '-D', color=[1, 0, 0], mfc=[1, 0, 0, .5],
            markersize=20, lw=10)

    # everything solid by kwarg
    ax.plot(data + 2, '-D', color=[1, 0, 0, .5], mfc=[1, 0, 0, .5],
            markersize=20, lw=10,
            alpha=1)

    # everything alpha=.5 by kwarg
    ax.plot(data + 4, '-D', color=[1, 0, 0], mfc=[1, 0, 0],
            markersize=20, lw=10,
            alpha=.5)

    # everything alpha=.5 by colors
    ax.plot(data + 6, '-D', color=[1, 0, 0, .5], mfc=[1, 0, 0, .5],
            markersize=20, lw=10)

    # alpha=.5 line, solid markers
    ax.plot(data + 8, '-D', color=[1, 0, 0, .5], mfc=[1, 0, 0],
            markersize=20, lw=10)


@image_comparison(['eventplot', 'eventplot'], remove_text=True)
def test_eventplot():
    np.random.seed(0)

    data1 = np.random.random([32, 20]).tolist()
    data2 = np.random.random([6, 20]).tolist()
    data = data1 + data2
    num_datasets = len(data)

    colors1 = [[0, 1, .7]] * len(data1)
    colors2 = [[1, 0, 0],
               [0, 1, 0],
               [0, 0, 1],
               [1, .75, 0],
               [1, 0, 1],
               [0, 1, 1]]
    colors = colors1 + colors2

    lineoffsets1 = 12 + np.arange(0, len(data1)) * .33
    lineoffsets2 = [-15, -3, 1, 1.5, 6, 10]
    lineoffsets = lineoffsets1.tolist() + lineoffsets2

    linelengths1 = [.33] * len(data1)
    linelengths2 = [5, 2, 1, 1, 3, 1.5]
    linelengths = linelengths1 + linelengths2

    fig = plt.figure()
    axobj = fig.add_subplot()
    colls = axobj.eventplot(data, colors=colors, lineoffsets=lineoffsets,
                            linelengths=linelengths)

    num_collections = len(colls)
    assert num_collections == num_datasets

    # Reuse testcase from above for a labeled data test
    data = {"pos": data, "c": colors, "lo": lineoffsets, "ll": linelengths}
    fig = plt.figure()
    axobj = fig.add_subplot()
    colls = axobj.eventplot("pos", colors="c", lineoffsets="lo",
                            linelengths="ll", data=data)
    num_collections = len(colls)
    assert num_collections == num_datasets


@image_comparison(['test_eventplot_defaults.png'], remove_text=True)
def test_eventplot_defaults():
    """
    test that eventplot produces the correct output given the default params
    (see bug #3728)
    """
    np.random.seed(0)

    data1 = np.random.random([32, 20]).tolist()
    data2 = np.random.random([6, 20]).tolist()
    data = data1 + data2

    fig = plt.figure()
    axobj = fig.add_subplot()
    axobj.eventplot(data)


@pytest.mark.parametrize(('colors'), [
    ('0.5',),  # string color with multiple characters: not OK before #8193 fix
    ('tab:orange', 'tab:pink', 'tab:cyan', 'bLacK'),  # case-insensitive
    ('red', (0, 1, 0), None, (1, 0, 1, 0.5)),  # a tricky case mixing types
])
def test_eventplot_colors(colors):
    """Test the *colors* parameter of eventplot. Inspired by issue #8193."""
    data = [[0], [1], [2], [3]]  # 4 successive events of different nature

    # Build the list of the expected colors
    expected = [c if c is not None else 'C0' for c in colors]
    # Convert the list into an array of RGBA values
    # NB: ['rgbk'] is not a valid argument for to_rgba_array, while 'rgbk' is.
    if len(expected) == 1:
        expected = expected[0]
    expected = np.broadcast_to(mcolors.to_rgba_array(expected), (len(data), 4))

    fig, ax = plt.subplots()
    if len(colors) == 1:  # tuple with a single string (like '0.5' or 'rgbk')
        colors = colors[0]
    collections = ax.eventplot(data, colors=colors)

    for coll, color in zip(collections, expected):
        assert_allclose(coll.get_color(), color)


@image_comparison(['test_eventplot_problem_kwargs.png'], remove_text=True)
def test_eventplot_problem_kwargs(recwarn):
    """
    test that 'singular' versions of LineCollection props raise an
    MatplotlibDeprecationWarning rather than overriding the 'plural' versions
    (e.g., to prevent 'color' from overriding 'colors', see issue #4297)
    """
    np.random.seed(0)

    data1 = np.random.random([20]).tolist()
    data2 = np.random.random([10]).tolist()
    data = [data1, data2]

    fig = plt.figure()
    axobj = fig.add_subplot()

    axobj.eventplot(data,
                    colors=['r', 'b'],
                    color=['c', 'm'],
                    linewidths=[2, 1],
                    linewidth=[1, 2],
                    linestyles=['solid', 'dashed'],
                    linestyle=['dashdot', 'dotted'])

    assert len(recwarn) == 3
    assert all(issubclass(wi.category, MatplotlibDeprecationWarning)
               for wi in recwarn)


def test_empty_eventplot():
    fig, ax = plt.subplots(1, 1)
    ax.eventplot([[]], colors=[(0.0, 0.0, 0.0, 0.0)])
    plt.draw()


@pytest.mark.parametrize('data', [[[]], [[], [0, 1]], [[0, 1], []]])
@pytest.mark.parametrize('orientation', [None, 'vertical', 'horizontal'])
def test_eventplot_orientation(data, orientation):
    """Introduced when fixing issue #6412."""
    opts = {} if orientation is None else {'orientation': orientation}
    fig, ax = plt.subplots(1, 1)
    ax.eventplot(data, **opts)
    plt.draw()


@check_figures_equal(extensions=['png'])
def test_eventplot_units_list(fig_test, fig_ref):
    # test that list of lists converted properly:
    ts_1 = [datetime.datetime(2021, 1, 1), datetime.datetime(2021, 1, 2),
            datetime.datetime(2021, 1, 3)]
    ts_2 = [datetime.datetime(2021, 1, 15), datetime.datetime(2021, 1, 16)]

    ax = fig_ref.subplots()
    ax.eventplot(ts_1, lineoffsets=0)
    ax.eventplot(ts_2, lineoffsets=1)

    ax = fig_test.subplots()
    ax.eventplot([ts_1, ts_2])


@image_comparison(['marker_styles.png'], remove_text=True)
def test_marker_styles():
    fig, ax = plt.subplots()
    # Since generation of the test image, None was removed but 'none' was
    # added. By moving 'none' to the front (=former sorted place of None)
    # we can avoid regenerating the test image. This can be removed if the
    # test image has to be regenerated for other reasons.
    markers = sorted(matplotlib.markers.MarkerStyle.markers,
                     key=lambda x: str(type(x))+str(x))
    markers.remove('none')
    markers = ['none', *markers]
    for y, marker in enumerate(markers):
        ax.plot((y % 2)*5 + np.arange(10)*10, np.ones(10)*10*y, linestyle='',
                marker=marker, markersize=10+y/5, label=marker)


@image_comparison(['rc_markerfill.png'])
def test_markers_fillstyle_rcparams():
    fig, ax = plt.subplots()
    x = np.arange(7)
    for idx, (style, marker) in enumerate(
            [('top', 's'), ('bottom', 'o'), ('none', '^')]):
        matplotlib.rcParams['markers.fillstyle'] = style
        ax.plot(x+idx, marker=marker)


@image_comparison(['vertex_markers.png'], remove_text=True)
def test_vertex_markers():
    data = list(range(10))
    marker_as_tuple = ((-1, -1), (1, -1), (1, 1), (-1, 1))
    marker_as_list = [(-1, -1), (1, -1), (1, 1), (-1, 1)]
    fig, ax = plt.subplots()
    ax.plot(data, linestyle='', marker=marker_as_tuple, mfc='k')
    ax.plot(data[::-1], linestyle='', marker=marker_as_list, mfc='b')
    ax.set_xlim([-1, 10])
    ax.set_ylim([-1, 10])


@image_comparison(['vline_hline_zorder', 'errorbar_zorder'],
                  tol=0 if platform.machine() == 'x86_64' else 0.02)
def test_eb_line_zorder():
    x = list(range(10))

    # First illustrate basic pyplot interface, using defaults where possible.
    fig = plt.figure()
    ax = fig.gca()
    ax.plot(x, lw=10, zorder=5)
    ax.axhline(1, color='red', lw=10, zorder=1)
    ax.axhline(5, color='green', lw=10, zorder=10)
    ax.axvline(7, color='m', lw=10, zorder=7)
    ax.axvline(2, color='k', lw=10, zorder=3)

    ax.set_title("axvline and axhline zorder test")

    # Now switch to a more OO interface to exercise more features.
    fig = plt.figure()
    ax = fig.gca()
    x = list(range(10))
    y = np.zeros(10)
    yerr = list(range(10))
    ax.errorbar(x, y, yerr=yerr, zorder=5, lw=5, color='r')
    for j in range(10):
        ax.axhline(j, lw=5, color='k', zorder=j)
        ax.axhline(-j, lw=5, color='k', zorder=j)

    ax.set_title("errorbar zorder test")


@check_figures_equal()
def test_axline_loglog(fig_test, fig_ref):
    ax = fig_test.subplots()
    ax.set(xlim=(0.1, 10), ylim=(1e-3, 1))
    ax.loglog([.3, .6], [.3, .6], ".-")
    ax.axline((1, 1e-3), (10, 1e-2), c="k")

    ax = fig_ref.subplots()
    ax.set(xlim=(0.1, 10), ylim=(1e-3, 1))
    ax.loglog([.3, .6], [.3, .6], ".-")
    ax.loglog([1, 10], [1e-3, 1e-2], c="k")


@check_figures_equal()
def test_axline(fig_test, fig_ref):
    ax = fig_test.subplots()
    ax.set(xlim=(-1, 1), ylim=(-1, 1))
    ax.axline((0, 0), (1, 1))
    ax.axline((0, 0), (1, 0), color='C1')
    ax.axline((0, 0.5), (1, 0.5), color='C2')
    # slopes
    ax.axline((-0.7, -0.5), slope=0, color='C3')
    ax.axline((1, -0.5), slope=-0.5, color='C4')
    ax.axline((-0.5, 1), slope=float('inf'), color='C5')

    ax = fig_ref.subplots()
    ax.set(xlim=(-1, 1), ylim=(-1, 1))
    ax.plot([-1, 1], [-1, 1])
    ax.axhline(0, color='C1')
    ax.axhline(0.5, color='C2')
    # slopes
    ax.axhline(-0.5, color='C3')
    ax.plot([-1, 1], [0.5, -0.5], color='C4')
    ax.axvline(-0.5, color='C5')


@check_figures_equal()
def test_axline_transaxes(fig_test, fig_ref):
    ax = fig_test.subplots()
    ax.set(xlim=(-1, 1), ylim=(-1, 1))
    ax.axline((0, 0), slope=1, transform=ax.transAxes)
    ax.axline((1, 0.5), slope=1, color='C1', transform=ax.transAxes)
    ax.axline((0.5, 0.5), slope=0, color='C2', transform=ax.transAxes)
    ax.axline((0.5, 0), (0.5, 1), color='C3', transform=ax.transAxes)

    ax = fig_ref.subplots()
    ax.set(xlim=(-1, 1), ylim=(-1, 1))
    ax.plot([-1, 1], [-1, 1])
    ax.plot([0, 1], [-1, 0], color='C1')
    ax.plot([-1, 1], [0, 0], color='C2')
    ax.plot([0, 0], [-1, 1], color='C3')


@check_figures_equal()
def test_axline_transaxes_panzoom(fig_test, fig_ref):
    # test that it is robust against pan/zoom and
    # figure resize after plotting
    ax = fig_test.subplots()
    ax.set(xlim=(-1, 1), ylim=(-1, 1))
    ax.axline((0, 0), slope=1, transform=ax.transAxes)
    ax.axline((0.5, 0.5), slope=2, color='C1', transform=ax.transAxes)
    ax.axline((0.5, 0.5), slope=0, color='C2', transform=ax.transAxes)
    ax.set(xlim=(0, 5), ylim=(0, 10))
    fig_test.set_size_inches(3, 3)

    ax = fig_ref.subplots()
    ax.set(xlim=(0, 5), ylim=(0, 10))
    fig_ref.set_size_inches(3, 3)
    ax.plot([0, 5], [0, 5])
    ax.plot([0, 5], [0, 10], color='C1')
    ax.plot([0, 5], [5, 5], color='C2')


def test_axline_args():
    """Exactly one of *xy2* and *slope* must be specified."""
    fig, ax = plt.subplots()
    with pytest.raises(TypeError):
        ax.axline((0, 0))  # missing second parameter
    with pytest.raises(TypeError):
        ax.axline((0, 0), (1, 1), slope=1)  # redundant parameters
    ax.set_xscale('log')
    with pytest.raises(TypeError):
        ax.axline((0, 0), slope=1)
    ax.set_xscale('linear')
    ax.set_yscale('log')
    with pytest.raises(TypeError):
        ax.axline((0, 0), slope=1)
    ax.set_yscale('linear')
    with pytest.raises(ValueError):
        ax.axline((0, 0), (0, 0))  # two identical points are not allowed
        plt.draw()


@image_comparison(['vlines_basic', 'vlines_with_nan', 'vlines_masked'],
                  extensions=['png'])
def test_vlines():
    # normal
    x1 = [2, 3, 4, 5, 7]
    y1 = [2, -6, 3, 8, 2]
    fig1, ax1 = plt.subplots()
    ax1.vlines(x1, 0, y1, colors='g', linewidth=5)

    # GH #7406
    x2 = [2, 3, 4, 5, 6, 7]
    y2 = [2, -6, 3, 8, np.nan, 2]
    fig2, (ax2, ax3, ax4) = plt.subplots(nrows=3, figsize=(4, 8))
    ax2.vlines(x2, 0, y2, colors='g', linewidth=5)

    x3 = [2, 3, 4, 5, 6, 7]
    y3 = [np.nan, 2, -6, 3, 8, 2]
    ax3.vlines(x3, 0, y3, colors='r', linewidth=3, linestyle='--')

    x4 = [2, 3, 4, 5, 6, 7]
    y4 = [np.nan, 2, -6, 3, 8, np.nan]
    ax4.vlines(x4, 0, y4, colors='k', linewidth=2)

    # tweak the x-axis so we can see the lines better
    for ax in [ax1, ax2, ax3, ax4]:
        ax.set_xlim(0, 10)

    # check that the y-lims are all automatically the same
    assert ax1.get_ylim() == ax2.get_ylim()
    assert ax1.get_ylim() == ax3.get_ylim()
    assert ax1.get_ylim() == ax4.get_ylim()

    fig3, ax5 = plt.subplots()
    x5 = np.ma.masked_equal([2, 4, 6, 8, 10, 12], 8)
    ymin5 = np.ma.masked_equal([0, 1, -1, 0, 2, 1], 2)
    ymax5 = np.ma.masked_equal([13, 14, 15, 16, 17, 18], 18)
    ax5.vlines(x5, ymin5, ymax5, colors='k', linewidth=2)
    ax5.set_xlim(0, 15)


def test_vlines_default():
    fig, ax = plt.subplots()
    with mpl.rc_context({'lines.color': 'red'}):
        lines = ax.vlines(0.5, 0, 1)
        assert mpl.colors.same_color(lines.get_color(), 'red')


@image_comparison(['hlines_basic', 'hlines_with_nan', 'hlines_masked'],
                  extensions=['png'])
def test_hlines():
    # normal
    y1 = [2, 3, 4, 5, 7]
    x1 = [2, -6, 3, 8, 2]
    fig1, ax1 = plt.subplots()
    ax1.hlines(y1, 0, x1, colors='g', linewidth=5)

    # GH #7406
    y2 = [2, 3, 4, 5, 6, 7]
    x2 = [2, -6, 3, 8, np.nan, 2]
    fig2, (ax2, ax3, ax4) = plt.subplots(nrows=3, figsize=(4, 8))
    ax2.hlines(y2, 0, x2, colors='g', linewidth=5)

    y3 = [2, 3, 4, 5, 6, 7]
    x3 = [np.nan, 2, -6, 3, 8, 2]
    ax3.hlines(y3, 0, x3, colors='r', linewidth=3, linestyle='--')

    y4 = [2, 3, 4, 5, 6, 7]
    x4 = [np.nan, 2, -6, 3, 8, np.nan]
    ax4.hlines(y4, 0, x4, colors='k', linewidth=2)

    # tweak the y-axis so we can see the lines better
    for ax in [ax1, ax2, ax3, ax4]:
        ax.set_ylim(0, 10)

    # check that the x-lims are all automatically the same
    assert ax1.get_xlim() == ax2.get_xlim()
    assert ax1.get_xlim() == ax3.get_xlim()
    assert ax1.get_xlim() == ax4.get_xlim()

    fig3, ax5 = plt.subplots()
    y5 = np.ma.masked_equal([2, 4, 6, 8, 10, 12], 8)
    xmin5 = np.ma.masked_equal([0, 1, -1, 0, 2, 1], 2)
    xmax5 = np.ma.masked_equal([13, 14, 15, 16, 17, 18], 18)
    ax5.hlines(y5, xmin5, xmax5, colors='k', linewidth=2)
    ax5.set_ylim(0, 15)


def test_hlines_default():
    fig, ax = plt.subplots()
    with mpl.rc_context({'lines.color': 'red'}):
        lines = ax.hlines(0.5, 0, 1)
        assert mpl.colors.same_color(lines.get_color(), 'red')


@pytest.mark.parametrize('data', [[1, 2, 3, np.nan, 5],
                                  np.ma.masked_equal([1, 2, 3, 4, 5], 4)])
@check_figures_equal(extensions=["png"])
def test_lines_with_colors(fig_test, fig_ref, data):
    test_colors = ['red', 'green', 'blue', 'purple', 'orange']
    fig_test.add_subplot(2, 1, 1).vlines(data, 0, 1,
                                         colors=test_colors, linewidth=5)
    fig_test.add_subplot(2, 1, 2).hlines(data, 0, 1,
                                         colors=test_colors, linewidth=5)

    expect_xy = [1, 2, 3, 5]
    expect_color = ['red', 'green', 'blue', 'orange']
    fig_ref.add_subplot(2, 1, 1).vlines(expect_xy, 0, 1,
                                        colors=expect_color, linewidth=5)
    fig_ref.add_subplot(2, 1, 2).hlines(expect_xy, 0, 1,
                                        colors=expect_color, linewidth=5)


@image_comparison(['step_linestyle', 'step_linestyle'], remove_text=True)
def test_step_linestyle():
    x = y = np.arange(10)

    # First illustrate basic pyplot interface, using defaults where possible.
    fig, ax_lst = plt.subplots(2, 2)
    ax_lst = ax_lst.flatten()

    ln_styles = ['-', '--', '-.', ':']

    for ax, ls in zip(ax_lst, ln_styles):
        ax.step(x, y, lw=5, linestyle=ls, where='pre')
        ax.step(x, y + 1, lw=5, linestyle=ls, where='mid')
        ax.step(x, y + 2, lw=5, linestyle=ls, where='post')
        ax.set_xlim([-1, 5])
        ax.set_ylim([-1, 7])

    # Reuse testcase from above for a labeled data test
    data = {"X": x, "Y0": y, "Y1": y+1, "Y2": y+2}
    fig, ax_lst = plt.subplots(2, 2)
    ax_lst = ax_lst.flatten()
    ln_styles = ['-', '--', '-.', ':']
    for ax, ls in zip(ax_lst, ln_styles):
        ax.step("X", "Y0", lw=5, linestyle=ls, where='pre', data=data)
        ax.step("X", "Y1", lw=5, linestyle=ls, where='mid', data=data)
        ax.step("X", "Y2", lw=5, linestyle=ls, where='post', data=data)
        ax.set_xlim([-1, 5])
        ax.set_ylim([-1, 7])


@image_comparison(['mixed_collection'], remove_text=True)
def test_mixed_collection():
    # First illustrate basic pyplot interface, using defaults where possible.
    fig, ax = plt.subplots()

    c = mpatches.Circle((8, 8), radius=4, facecolor='none', edgecolor='green')

    # PDF can optimize this one
    p1 = mpl.collections.PatchCollection([c], match_original=True)
    p1.set_offsets([[0, 0], [24, 24]])
    p1.set_linewidths([1, 5])

    # PDF can't optimize this one, because the alpha of the edge changes
    p2 = mpl.collections.PatchCollection([c], match_original=True)
    p2.set_offsets([[48, 0], [-32, -16]])
    p2.set_linewidths([1, 5])
    p2.set_edgecolors([[0, 0, 0.1, 1.0], [0, 0, 0.1, 0.5]])

    ax.patch.set_color('0.5')
    ax.add_collection(p1)
    ax.add_collection(p2)

    ax.set_xlim(0, 16)
    ax.set_ylim(0, 16)


def test_subplot_key_hash():
    ax = plt.subplot(np.int32(5), np.int64(1), 1)
    ax.twinx()
    assert ax.get_subplotspec().get_geometry() == (5, 1, 0, 0)


@image_comparison(
    ["specgram_freqs.png", "specgram_freqs_linear.png",
     "specgram_noise.png", "specgram_noise_linear.png"],
    remove_text=True, tol=0.07, style="default")
def test_specgram():
    """Test axes.specgram in default (psd) mode."""

    # use former defaults to match existing baseline image
    matplotlib.rcParams['image.interpolation'] = 'nearest'

    n = 1000
    Fs = 10.

    fstims = [[Fs/4, Fs/5, Fs/11], [Fs/4.7, Fs/5.6, Fs/11.9]]
    NFFT_freqs = int(10 * Fs / np.min(fstims))
    x = np.arange(0, n, 1/Fs)
    y_freqs = np.concatenate(
        np.sin(2 * np.pi * np.multiply.outer(fstims, x)).sum(axis=1))

    NFFT_noise = int(10 * Fs / 11)
    np.random.seed(0)
    y_noise = np.concatenate([np.random.standard_normal(n), np.random.rand(n)])

    all_sides = ["default", "onesided", "twosided"]
    for y, NFFT in [(y_freqs, NFFT_freqs), (y_noise, NFFT_noise)]:
        noverlap = NFFT // 2
        pad_to = int(2 ** np.ceil(np.log2(NFFT)))
        for ax, sides in zip(plt.figure().subplots(3), all_sides):
            ax.specgram(y, NFFT=NFFT, Fs=Fs, noverlap=noverlap,
                        pad_to=pad_to, sides=sides)
        for ax, sides in zip(plt.figure().subplots(3), all_sides):
            ax.specgram(y, NFFT=NFFT, Fs=Fs, noverlap=noverlap,
                        pad_to=pad_to, sides=sides,
                        scale="linear", norm=matplotlib.colors.LogNorm())


@image_comparison(
    ["specgram_magnitude_freqs.png", "specgram_magnitude_freqs_linear.png",
     "specgram_magnitude_noise.png", "specgram_magnitude_noise_linear.png"],
    remove_text=True, tol=0.07, style="default")
def test_specgram_magnitude():
    """Test axes.specgram in magnitude mode."""

    # use former defaults to match existing baseline image
    matplotlib.rcParams['image.interpolation'] = 'nearest'

    n = 1000
    Fs = 10.

    fstims = [[Fs/4, Fs/5, Fs/11], [Fs/4.7, Fs/5.6, Fs/11.9]]
    NFFT_freqs = int(100 * Fs / np.min(fstims))
    x = np.arange(0, n, 1/Fs)
    y = np.sin(2 * np.pi * np.multiply.outer(fstims, x)).sum(axis=1)
    y[:, -1] = 1
    y_freqs = np.hstack(y)

    NFFT_noise = int(10 * Fs / 11)
    np.random.seed(0)
    y_noise = np.concatenate([np.random.standard_normal(n), np.random.rand(n)])

    all_sides = ["default", "onesided", "twosided"]
    for y, NFFT in [(y_freqs, NFFT_freqs), (y_noise, NFFT_noise)]:
        noverlap = NFFT // 2
        pad_to = int(2 ** np.ceil(np.log2(NFFT)))
        for ax, sides in zip(plt.figure().subplots(3), all_sides):
            ax.specgram(y, NFFT=NFFT, Fs=Fs, noverlap=noverlap,
                        pad_to=pad_to, sides=sides, mode="magnitude")
        for ax, sides in zip(plt.figure().subplots(3), all_sides):
            ax.specgram(y, NFFT=NFFT, Fs=Fs, noverlap=noverlap,
                        pad_to=pad_to, sides=sides, mode="magnitude",
                        scale="linear", norm=matplotlib.colors.LogNorm())


@image_comparison(
    ["specgram_angle_freqs.png", "specgram_phase_freqs.png",
     "specgram_angle_noise.png", "specgram_phase_noise.png"],
    remove_text=True, tol=0.07, style="default")
def test_specgram_angle():
    """Test axes.specgram in angle and phase modes."""

    # use former defaults to match existing baseline image
    matplotlib.rcParams['image.interpolation'] = 'nearest'

    n = 1000
    Fs = 10.

    fstims = [[Fs/4, Fs/5, Fs/11], [Fs/4.7, Fs/5.6, Fs/11.9]]
    NFFT_freqs = int(10 * Fs / np.min(fstims))
    x = np.arange(0, n, 1/Fs)
    y = np.sin(2 * np.pi * np.multiply.outer(fstims, x)).sum(axis=1)
    y[:, -1] = 1
    y_freqs = np.hstack(y)

    NFFT_noise = int(10 * Fs / 11)
    np.random.seed(0)
    y_noise = np.concatenate([np.random.standard_normal(n), np.random.rand(n)])

    all_sides = ["default", "onesided", "twosided"]
    for y, NFFT in [(y_freqs, NFFT_freqs), (y_noise, NFFT_noise)]:
        noverlap = NFFT // 2
        pad_to = int(2 ** np.ceil(np.log2(NFFT)))
        for mode in ["angle", "phase"]:
            for ax, sides in zip(plt.figure().subplots(3), all_sides):
                ax.specgram(y, NFFT=NFFT, Fs=Fs, noverlap=noverlap,
                            pad_to=pad_to, sides=sides, mode=mode)
                with pytest.raises(ValueError):
                    ax.specgram(y, NFFT=NFFT, Fs=Fs, noverlap=noverlap,
                                pad_to=pad_to, sides=sides, mode=mode,
                                scale="dB")


def test_specgram_fs_none():
    """Test axes.specgram when Fs is None, should not throw error."""
    spec, freqs, t, im = plt.specgram(np.ones(300), Fs=None, scale='linear')
    xmin, xmax, freq0, freq1 = im.get_extent()
    assert xmin == 32 and xmax == 96


@check_figures_equal(extensions=["png"])
def test_specgram_origin_rcparam(fig_test, fig_ref):
    """Test specgram ignores image.origin rcParam and uses origin 'upper'."""
    t = np.arange(500)
    signal = np.sin(t)

    plt.rcParams["image.origin"] = 'upper'

    # Reference: First graph using default origin in imshow (upper),
    fig_ref.subplots().specgram(signal)

    # Try to overwrite the setting trying to flip the specgram
    plt.rcParams["image.origin"] = 'lower'

    # Test: origin='lower' should be ignored
    fig_test.subplots().specgram(signal)


def test_specgram_origin_kwarg():
    """Ensure passing origin as a kwarg raises a TypeError."""
    t = np.arange(500)
    signal = np.sin(t)

    with pytest.raises(TypeError):
        plt.specgram(signal, origin='lower')


@image_comparison(
    ["psd_freqs.png", "csd_freqs.png", "psd_noise.png", "csd_noise.png"],
    remove_text=True, tol=0.002)
def test_psd_csd():
    n = 10000
    Fs = 100.

    fstims = [[Fs/4, Fs/5, Fs/11], [Fs/4.7, Fs/5.6, Fs/11.9]]
    NFFT_freqs = int(1000 * Fs / np.min(fstims))
    x = np.arange(0, n, 1/Fs)
    ys_freqs = np.sin(2 * np.pi * np.multiply.outer(fstims, x)).sum(axis=1)

    NFFT_noise = int(1000 * Fs / 11)
    np.random.seed(0)
    ys_noise = [np.random.standard_normal(n), np.random.rand(n)]

    all_kwargs = [{"sides": "default"},
                  {"sides": "onesided", "return_line": False},
                  {"sides": "twosided", "return_line": True}]
    for ys, NFFT in [(ys_freqs, NFFT_freqs), (ys_noise, NFFT_noise)]:
        noverlap = NFFT // 2
        pad_to = int(2 ** np.ceil(np.log2(NFFT)))
        for ax, kwargs in zip(plt.figure().subplots(3), all_kwargs):
            ret = ax.psd(np.concatenate(ys), NFFT=NFFT, Fs=Fs,
                         noverlap=noverlap, pad_to=pad_to, **kwargs)
            assert len(ret) == 2 + kwargs.get("return_line", False)
            ax.set(xlabel="", ylabel="")
        for ax, kwargs in zip(plt.figure().subplots(3), all_kwargs):
            ret = ax.csd(*ys, NFFT=NFFT, Fs=Fs,
                         noverlap=noverlap, pad_to=pad_to, **kwargs)
            assert len(ret) == 2 + kwargs.get("return_line", False)
            ax.set(xlabel="", ylabel="")


@image_comparison(
    ["magnitude_spectrum_freqs_linear.png",
     "magnitude_spectrum_freqs_dB.png",
     "angle_spectrum_freqs.png",
     "phase_spectrum_freqs.png",
     "magnitude_spectrum_noise_linear.png",
     "magnitude_spectrum_noise_dB.png",
     "angle_spectrum_noise.png",
     "phase_spectrum_noise.png"],
    remove_text=True)
def test_spectrum():
    n = 10000
    Fs = 100.

    fstims1 = [Fs/4, Fs/5, Fs/11]
    NFFT = int(1000 * Fs / min(fstims1))
    pad_to = int(2 ** np.ceil(np.log2(NFFT)))

    x = np.arange(0, n, 1/Fs)
    y_freqs = ((np.sin(2 * np.pi * np.outer(x, fstims1)) * 10**np.arange(3))
               .sum(axis=1))
    np.random.seed(0)
    y_noise = np.hstack([np.random.standard_normal(n), np.random.rand(n)]) - .5

    all_sides = ["default", "onesided", "twosided"]
    kwargs = {"Fs": Fs, "pad_to": pad_to}
    for y in [y_freqs, y_noise]:
        for ax, sides in zip(plt.figure().subplots(3), all_sides):
            spec, freqs, line = ax.magnitude_spectrum(y, sides=sides, **kwargs)
            ax.set(xlabel="", ylabel="")
        for ax, sides in zip(plt.figure().subplots(3), all_sides):
            spec, freqs, line = ax.magnitude_spectrum(y, sides=sides, **kwargs,
                                                      scale="dB")
            ax.set(xlabel="", ylabel="")
        for ax, sides in zip(plt.figure().subplots(3), all_sides):
            spec, freqs, line = ax.angle_spectrum(y, sides=sides, **kwargs)
            ax.set(xlabel="", ylabel="")
        for ax, sides in zip(plt.figure().subplots(3), all_sides):
            spec, freqs, line = ax.phase_spectrum(y, sides=sides, **kwargs)
            ax.set(xlabel="", ylabel="")


def test_psd_csd_edge_cases():
    # Inverted yaxis or fully zero inputs used to throw exceptions.
    axs = plt.figure().subplots(2)
    for ax in axs:
        ax.yaxis.set(inverted=True)
    with np.errstate(divide="ignore"):
        axs[0].psd(np.zeros(5))
        axs[1].csd(np.zeros(5), np.zeros(5))


@check_figures_equal(extensions=['png'])
def test_twin_remove(fig_test, fig_ref):
    ax_test = fig_test.add_subplot()
    ax_twinx = ax_test.twinx()
    ax_twiny = ax_test.twiny()
    ax_twinx.remove()
    ax_twiny.remove()

    ax_ref = fig_ref.add_subplot()
    # Ideally we also undo tick changes when calling ``remove()``, but for now
    # manually set the ticks of the reference image to match the test image
    ax_ref.xaxis.tick_bottom()
    ax_ref.yaxis.tick_left()


@image_comparison(['twin_spines.png'], remove_text=True)
def test_twin_spines():

    def make_patch_spines_invisible(ax):
        ax.set_frame_on(True)
        ax.patch.set_visible(False)
        ax.spines[:].set_visible(False)

    fig = plt.figure(figsize=(4, 3))
    fig.subplots_adjust(right=0.75)

    host = fig.add_subplot()
    par1 = host.twinx()
    par2 = host.twinx()

    # Offset the right spine of par2.  The ticks and label have already been
    # placed on the right by twinx above.
    par2.spines.right.set_position(("axes", 1.2))
    # Having been created by twinx, par2 has its frame off, so the line of
    # its detached spine is invisible.  First, activate the frame but make
    # the patch and spines invisible.
    make_patch_spines_invisible(par2)
    # Second, show the right spine.
    par2.spines.right.set_visible(True)

    p1, = host.plot([0, 1, 2], [0, 1, 2], "b-")
    p2, = par1.plot([0, 1, 2], [0, 3, 2], "r-")
    p3, = par2.plot([0, 1, 2], [50, 30, 15], "g-")

    host.set_xlim(0, 2)
    host.set_ylim(0, 2)
    par1.set_ylim(0, 4)
    par2.set_ylim(1, 65)

    host.yaxis.label.set_color(p1.get_color())
    par1.yaxis.label.set_color(p2.get_color())
    par2.yaxis.label.set_color(p3.get_color())

    tkw = dict(size=4, width=1.5)
    host.tick_params(axis='y', colors=p1.get_color(), **tkw)
    par1.tick_params(axis='y', colors=p2.get_color(), **tkw)
    par2.tick_params(axis='y', colors=p3.get_color(), **tkw)
    host.tick_params(axis='x', **tkw)


@image_comparison(['twin_spines_on_top.png', 'twin_spines_on_top.png'],
                  remove_text=True)
def test_twin_spines_on_top():
    matplotlib.rcParams['axes.linewidth'] = 48.0
    matplotlib.rcParams['lines.linewidth'] = 48.0

    fig = plt.figure()
    ax1 = fig.add_subplot(1, 1, 1)

    data = np.array([[1000, 1100, 1200, 1250],
                     [310, 301, 360, 400]])

    ax2 = ax1.twinx()

    ax1.plot(data[0], data[1]/1E3, color='#BEAED4')
    ax1.fill_between(data[0], data[1]/1E3, color='#BEAED4', alpha=.8)

    ax2.plot(data[0], data[1]/1E3, color='#7FC97F')
    ax2.fill_between(data[0], data[1]/1E3, color='#7FC97F', alpha=.5)

    # Reuse testcase from above for a labeled data test
    data = {"i": data[0], "j": data[1]/1E3}
    fig = plt.figure()
    ax1 = fig.add_subplot(1, 1, 1)
    ax2 = ax1.twinx()
    ax1.plot("i", "j", color='#BEAED4', data=data)
    ax1.fill_between("i", "j", color='#BEAED4', alpha=.8, data=data)
    ax2.plot("i", "j", color='#7FC97F', data=data)
    ax2.fill_between("i", "j", color='#7FC97F', alpha=.5, data=data)


@pytest.mark.parametrize("grid_which, major_visible, minor_visible", [
    ("both", True, True),
    ("major", True, False),
    ("minor", False, True),
])
def test_rcparam_grid_minor(grid_which, major_visible, minor_visible):
    mpl.rcParams.update({"axes.grid": True, "axes.grid.which": grid_which})
    fig, ax = plt.subplots()
    fig.canvas.draw()
    assert all(tick.gridline.get_visible() == major_visible
               for tick in ax.xaxis.majorTicks)
    assert all(tick.gridline.get_visible() == minor_visible
               for tick in ax.xaxis.minorTicks)


def test_grid():
    fig, ax = plt.subplots()
    ax.grid()
    fig.canvas.draw()
    assert ax.xaxis.majorTicks[0].gridline.get_visible()
    ax.grid(visible=False)
    fig.canvas.draw()
    assert not ax.xaxis.majorTicks[0].gridline.get_visible()
    ax.grid(visible=True)
    fig.canvas.draw()
    assert ax.xaxis.majorTicks[0].gridline.get_visible()
    ax.grid()
    fig.canvas.draw()
    assert not ax.xaxis.majorTicks[0].gridline.get_visible()


def test_reset_grid():
    fig, ax = plt.subplots()
    ax.tick_params(reset=True, which='major', labelsize=10)
    assert not ax.xaxis.majorTicks[0].gridline.get_visible()
    ax.grid(color='red')  # enables grid
    assert ax.xaxis.majorTicks[0].gridline.get_visible()

    with plt.rc_context({'axes.grid': True}):
        ax.clear()
        ax.tick_params(reset=True, which='major', labelsize=10)
        assert ax.xaxis.majorTicks[0].gridline.get_visible()


@check_figures_equal(extensions=['png'])
def test_reset_ticks(fig_test, fig_ref):
    for fig in [fig_ref, fig_test]:
        ax = fig.add_subplot()
        ax.grid(True)
        ax.tick_params(
            direction='in', length=10, width=5, color='C0', pad=12,
            labelsize=14, labelcolor='C1', labelrotation=45,
            grid_color='C2', grid_alpha=0.8, grid_linewidth=3,
            grid_linestyle='--')
        fig.draw_without_rendering()

    # After we've changed any setting on ticks, reset_ticks will mean
    # re-creating them from scratch. This *should* appear the same as not
    # resetting them.
    for ax in fig_test.axes:
        ax.xaxis.reset_ticks()
        ax.yaxis.reset_ticks()


def test_vline_limit():
    fig = plt.figure()
    ax = fig.gca()
    ax.axvline(0.5)
    ax.plot([-0.1, 0, 0.2, 0.1])
    assert_allclose(ax.get_ylim(), (-.1, .2))


@pytest.mark.parametrize('fv, fh, args', [[plt.axvline, plt.axhline, (1,)],
                                          [plt.axvspan, plt.axhspan, (1, 1)]])
def test_axline_minmax(fv, fh, args):
    bad_lim = matplotlib.dates.num2date(1)
    # Check vertical functions
    with pytest.raises(ValueError, match='ymin must be a single scalar value'):
        fv(*args, ymin=bad_lim, ymax=1)
    with pytest.raises(ValueError, match='ymax must be a single scalar value'):
        fv(*args, ymin=1, ymax=bad_lim)
    # Check horizontal functions
    with pytest.raises(ValueError, match='xmin must be a single scalar value'):
        fh(*args, xmin=bad_lim, xmax=1)
    with pytest.raises(ValueError, match='xmax must be a single scalar value'):
        fh(*args, xmin=1, xmax=bad_lim)


def test_empty_shared_subplots():
    # empty plots with shared axes inherit limits from populated plots
    fig, axs = plt.subplots(nrows=1, ncols=2, sharex=True, sharey=True)
    axs[0].plot([1, 2, 3], [2, 4, 6])
    x0, x1 = axs[1].get_xlim()
    y0, y1 = axs[1].get_ylim()
    assert x0 <= 1
    assert x1 >= 3
    assert y0 <= 2
    assert y1 >= 6


def test_shared_with_aspect_1():
    # allow sharing one axis
    for adjustable in ['box', 'datalim']:
        fig, axs = plt.subplots(nrows=2, sharex=True)
        axs[0].set_aspect(2, adjustable=adjustable, share=True)
        assert axs[1].get_aspect() == 2
        assert axs[1].get_adjustable() == adjustable

        fig, axs = plt.subplots(nrows=2, sharex=True)
        axs[0].set_aspect(2, adjustable=adjustable)
        assert axs[1].get_aspect() == 'auto'


def test_shared_with_aspect_2():
    # Share 2 axes only with 'box':
    fig, axs = plt.subplots(nrows=2, sharex=True, sharey=True)
    axs[0].set_aspect(2, share=True)
    axs[0].plot([1, 2], [3, 4])
    axs[1].plot([3, 4], [1, 2])
    plt.draw()  # Trigger apply_aspect().
    assert axs[0].get_xlim() == axs[1].get_xlim()
    assert axs[0].get_ylim() == axs[1].get_ylim()


def test_shared_with_aspect_3():
    # Different aspect ratios:
    for adjustable in ['box', 'datalim']:
        fig, axs = plt.subplots(nrows=2, sharey=True)
        axs[0].set_aspect(2, adjustable=adjustable)
        axs[1].set_aspect(0.5, adjustable=adjustable)
        axs[0].plot([1, 2], [3, 4])
        axs[1].plot([3, 4], [1, 2])
        plt.draw()  # Trigger apply_aspect().
        assert axs[0].get_xlim() != axs[1].get_xlim()
        assert axs[0].get_ylim() == axs[1].get_ylim()
        fig_aspect = fig.bbox_inches.height / fig.bbox_inches.width
        for ax in axs:
            p = ax.get_position()
            box_aspect = p.height / p.width
            lim_aspect = ax.viewLim.height / ax.viewLim.width
            expected = fig_aspect * box_aspect / lim_aspect
            assert round(expected, 4) == round(ax.get_aspect(), 4)


def test_shared_aspect_error():
    fig, axes = plt.subplots(1, 2, sharex=True, sharey=True)
    axes[0].axis("equal")
    with pytest.raises(RuntimeError, match=r"set_aspect\(..., adjustable="):
        fig.draw_without_rendering()


@pytest.mark.parametrize('err, args, kwargs, match',
                         ((TypeError, (1, 2), {},
                           r"axis\(\) takes 0 or 1 positional arguments but 2"
                           " were given"),
                          (ValueError, ('foo', ), {},
                           "Unrecognized string 'foo' to axis; try 'on' or "
                           "'off'"),
                          (TypeError, ([1, 2], ), {},
                           "the first argument to axis*"),
                          (TypeError, tuple(), {'foo': None},
                           r"axis\(\) got an unexpected keyword argument "
                           "'foo'"),
                          ))
def test_axis_errors(err, args, kwargs, match):
    with pytest.raises(err, match=match):
        plt.axis(*args, **kwargs)


def test_axis_method_errors():
    ax = plt.gca()
    with pytest.raises(ValueError, match="unknown value for which: 'foo'"):
        ax.get_xaxis_transform('foo')
    with pytest.raises(ValueError, match="unknown value for which: 'foo'"):
        ax.get_yaxis_transform('foo')
    with pytest.raises(TypeError, match="Cannot supply both positional and"):
        ax.set_prop_cycle('foo', label='bar')
    with pytest.raises(ValueError, match="argument must be among"):
        ax.set_anchor('foo')
    with pytest.raises(ValueError, match="scilimits must be a sequence"):
        ax.ticklabel_format(scilimits=1)
    with pytest.raises(TypeError, match="Specifying 'loc' is disallowed"):
        ax.set_xlabel('foo', loc='left', x=1)
    with pytest.raises(TypeError, match="Specifying 'loc' is disallowed"):
        ax.set_ylabel('foo', loc='top', y=1)
    with pytest.raises(TypeError, match="Cannot pass both 'left'"):
        ax.set_xlim(left=0, xmin=1)
    with pytest.raises(TypeError, match="Cannot pass both 'right'"):
        ax.set_xlim(right=0, xmax=1)
    with pytest.raises(TypeError, match="Cannot pass both 'bottom'"):
        ax.set_ylim(bottom=0, ymin=1)
    with pytest.raises(TypeError, match="Cannot pass both 'top'"):
        ax.set_ylim(top=0, ymax=1)


@pytest.mark.parametrize('twin', ('x', 'y'))
def test_twin_with_aspect(twin):
    fig, ax = plt.subplots()
    # test twinx or twiny
    ax_twin = getattr(ax, 'twin{}'.format(twin))()
    ax.set_aspect(5)
    ax_twin.set_aspect(2)
    assert_array_equal(ax.bbox.extents,
                       ax_twin.bbox.extents)


def test_relim_visible_only():
    x1 = (0., 10.)
    y1 = (0., 10.)
    x2 = (-10., 20.)
    y2 = (-10., 30.)

    fig = matplotlib.figure.Figure()
    ax = fig.add_subplot()
    ax.plot(x1, y1)
    assert ax.get_xlim() == x1
    assert ax.get_ylim() == y1
    line, = ax.plot(x2, y2)
    assert ax.get_xlim() == x2
    assert ax.get_ylim() == y2
    line.set_visible(False)
    assert ax.get_xlim() == x2
    assert ax.get_ylim() == y2

    ax.relim(visible_only=True)
    ax.autoscale_view()

    assert ax.get_xlim() == x1
    assert ax.get_ylim() == y1


def test_text_labelsize():
    """
    tests for issue #1172
    """
    fig = plt.figure()
    ax = fig.gca()
    ax.tick_params(labelsize='large')
    ax.tick_params(direction='out')


@image_comparison(['pie_default.png'])
def test_pie_default():
    # The slices will be ordered and plotted counter-clockwise.
    labels = 'Frogs', 'Hogs', 'Dogs', 'Logs'
    sizes = [15, 30, 45, 10]
    colors = ['yellowgreen', 'gold', 'lightskyblue', 'lightcoral']
    explode = (0, 0.1, 0, 0)  # only "explode" the 2nd slice (i.e. 'Hogs')
    fig1, ax1 = plt.subplots(figsize=(8, 6))
    ax1.pie(sizes, explode=explode, labels=labels, colors=colors,
            autopct='%1.1f%%', shadow=True, startangle=90)


@image_comparison(['pie_linewidth_0', 'pie_linewidth_0', 'pie_linewidth_0'],
                  extensions=['png'], style='mpl20')
def test_pie_linewidth_0():
    # The slices will be ordered and plotted counter-clockwise.
    labels = 'Frogs', 'Hogs', 'Dogs', 'Logs'
    sizes = [15, 30, 45, 10]
    colors = ['yellowgreen', 'gold', 'lightskyblue', 'lightcoral']
    explode = (0, 0.1, 0, 0)  # only "explode" the 2nd slice (i.e. 'Hogs')

    plt.pie(sizes, explode=explode, labels=labels, colors=colors,
            autopct='%1.1f%%', shadow=True, startangle=90,
            wedgeprops={'linewidth': 0})
    # Set aspect ratio to be equal so that pie is drawn as a circle.
    plt.axis('equal')

    # Reuse testcase from above for a labeled data test
    data = {"l": labels, "s": sizes, "c": colors, "ex": explode}
    fig = plt.figure()
    ax = fig.gca()
    ax.pie("s", explode="ex", labels="l", colors="c",
           autopct='%1.1f%%', shadow=True, startangle=90,
           wedgeprops={'linewidth': 0}, data=data)
    ax.axis('equal')

    # And again to test the pyplot functions which should also be able to be
    # called with a data kwarg
    plt.figure()
    plt.pie("s", explode="ex", labels="l", colors="c",
            autopct='%1.1f%%', shadow=True, startangle=90,
            wedgeprops={'linewidth': 0}, data=data)
    plt.axis('equal')


@image_comparison(['pie_center_radius.png'], style='mpl20')
def test_pie_center_radius():
    # The slices will be ordered and plotted counter-clockwise.
    labels = 'Frogs', 'Hogs', 'Dogs', 'Logs'
    sizes = [15, 30, 45, 10]
    colors = ['yellowgreen', 'gold', 'lightskyblue', 'lightcoral']
    explode = (0, 0.1, 0, 0)  # only "explode" the 2nd slice (i.e. 'Hogs')

    plt.pie(sizes, explode=explode, labels=labels, colors=colors,
            autopct='%1.1f%%', shadow=True, startangle=90,
            wedgeprops={'linewidth': 0}, center=(1, 2), radius=1.5)

    plt.annotate("Center point", xy=(1, 2), xytext=(1, 1.3),
                 arrowprops=dict(arrowstyle="->",
                                 connectionstyle="arc3"),
                 bbox=dict(boxstyle="square", facecolor="lightgrey"))
    # Set aspect ratio to be equal so that pie is drawn as a circle.
    plt.axis('equal')


@image_comparison(['pie_linewidth_2.png'], style='mpl20')
def test_pie_linewidth_2():
    # The slices will be ordered and plotted counter-clockwise.
    labels = 'Frogs', 'Hogs', 'Dogs', 'Logs'
    sizes = [15, 30, 45, 10]
    colors = ['yellowgreen', 'gold', 'lightskyblue', 'lightcoral']
    explode = (0, 0.1, 0, 0)  # only "explode" the 2nd slice (i.e. 'Hogs')

    plt.pie(sizes, explode=explode, labels=labels, colors=colors,
            autopct='%1.1f%%', shadow=True, startangle=90,
            wedgeprops={'linewidth': 2})
    # Set aspect ratio to be equal so that pie is drawn as a circle.
    plt.axis('equal')


@image_comparison(['pie_ccw_true.png'], style='mpl20')
def test_pie_ccw_true():
    # The slices will be ordered and plotted counter-clockwise.
    labels = 'Frogs', 'Hogs', 'Dogs', 'Logs'
    sizes = [15, 30, 45, 10]
    colors = ['yellowgreen', 'gold', 'lightskyblue', 'lightcoral']
    explode = (0, 0.1, 0, 0)  # only "explode" the 2nd slice (i.e. 'Hogs')

    plt.pie(sizes, explode=explode, labels=labels, colors=colors,
            autopct='%1.1f%%', shadow=True, startangle=90,
            counterclock=True)
    # Set aspect ratio to be equal so that pie is drawn as a circle.
    plt.axis('equal')


@image_comparison(['pie_frame_grid.png'], style='mpl20')
def test_pie_frame_grid():
    # The slices will be ordered and plotted counter-clockwise.
    labels = 'Frogs', 'Hogs', 'Dogs', 'Logs'
    sizes = [15, 30, 45, 10]
    colors = ['yellowgreen', 'gold', 'lightskyblue', 'lightcoral']
    # only "explode" the 2nd slice (i.e. 'Hogs')
    explode = (0, 0.1, 0, 0)

    plt.pie(sizes, explode=explode, labels=labels, colors=colors,
            autopct='%1.1f%%', shadow=True, startangle=90,
            wedgeprops={'linewidth': 0},
            frame=True, center=(2, 2))

    plt.pie(sizes[::-1], explode=explode, labels=labels, colors=colors,
            autopct='%1.1f%%', shadow=True, startangle=90,
            wedgeprops={'linewidth': 0},
            frame=True, center=(5, 2))

    plt.pie(sizes, explode=explode[::-1], labels=labels, colors=colors,
            autopct='%1.1f%%', shadow=True, startangle=90,
            wedgeprops={'linewidth': 0},
            frame=True, center=(3, 5))
    # Set aspect ratio to be equal so that pie is drawn as a circle.
    plt.axis('equal')


@image_comparison(['pie_rotatelabels_true.png'], style='mpl20')
def test_pie_rotatelabels_true():
    # The slices will be ordered and plotted counter-clockwise.
    labels = 'Hogwarts', 'Frogs', 'Dogs', 'Logs'
    sizes = [15, 30, 45, 10]
    colors = ['yellowgreen', 'gold', 'lightskyblue', 'lightcoral']
    explode = (0, 0.1, 0, 0)  # only "explode" the 2nd slice (i.e. 'Hogs')

    plt.pie(sizes, explode=explode, labels=labels, colors=colors,
            autopct='%1.1f%%', shadow=True, startangle=90,
            rotatelabels=True)
    # Set aspect ratio to be equal so that pie is drawn as a circle.
    plt.axis('equal')


@image_comparison(['pie_no_label.png'])
def test_pie_nolabel_but_legend():
    labels = 'Frogs', 'Hogs', 'Dogs', 'Logs'
    sizes = [15, 30, 45, 10]
    colors = ['yellowgreen', 'gold', 'lightskyblue', 'lightcoral']
    explode = (0, 0.1, 0, 0)  # only "explode" the 2nd slice (i.e. 'Hogs')
    plt.pie(sizes, explode=explode, labels=labels, colors=colors,
            autopct='%1.1f%%', shadow=True, startangle=90, labeldistance=None,
            rotatelabels=True)
    plt.axis('equal')
    plt.ylim(-1.2, 1.2)
    plt.legend()


def test_pie_textprops():
    data = [23, 34, 45]
    labels = ["Long name 1", "Long name 2", "Long name 3"]

    textprops = dict(horizontalalignment="center",
                     verticalalignment="top",
                     rotation=90,
                     rotation_mode="anchor",
                     size=12, color="red")

    _, texts, autopct = plt.gca().pie(data, labels=labels, autopct='%.2f',
                                      textprops=textprops)
    for labels in [texts, autopct]:
        for tx in labels:
            assert tx.get_ha() == textprops["horizontalalignment"]
            assert tx.get_va() == textprops["verticalalignment"]
            assert tx.get_rotation() == textprops["rotation"]
            assert tx.get_rotation_mode() == textprops["rotation_mode"]
            assert tx.get_size() == textprops["size"]
            assert tx.get_color() == textprops["color"]


def test_pie_get_negative_values():
    # Test the ValueError raised when feeding negative values into axes.pie
    fig, ax = plt.subplots()
    with pytest.raises(ValueError):
        ax.pie([5, 5, -3], explode=[0, .1, .2])


def test_normalize_kwarg_pie():
    fig, ax = plt.subplots()
    x = [0.3, 0.3, 0.1]
    t1 = ax.pie(x=x, normalize=True)
    assert abs(t1[0][-1].theta2 - 360.) < 1e-3
    t2 = ax.pie(x=x, normalize=False)
    assert abs(t2[0][-1].theta2 - 360.) > 1e-3


@image_comparison(['set_get_ticklabels.png'])
def test_set_get_ticklabels():
    # test issue 2246
    fig, ax = plt.subplots(2)
    ha = ['normal', 'set_x/yticklabels']

    ax[0].plot(np.arange(10))
    ax[0].set_title(ha[0])

    ax[1].plot(np.arange(10))
    ax[1].set_title(ha[1])

    # set ticklabel to 1 plot in normal way
    ax[0].set_xticks(range(10))
    ax[0].set_yticks(range(10))
    ax[0].set_xticklabels(['a', 'b', 'c', 'd'] + 6 * [''])
    ax[0].set_yticklabels(['11', '12', '13', '14'] + 6 * [''])

    # set ticklabel to the other plot, expect the 2 plots have same label
    # setting pass get_ticklabels return value as ticklabels argument
    ax[1].set_xticks(ax[0].get_xticks())
    ax[1].set_yticks(ax[0].get_yticks())
    ax[1].set_xticklabels(ax[0].get_xticklabels())
    ax[1].set_yticklabels(ax[0].get_yticklabels())


@check_figures_equal(extensions=["png"])
def test_set_ticks_with_labels(fig_test, fig_ref):
    """
    Test that these two are identical::

        set_xticks(ticks); set_xticklabels(labels, **kwargs)
        set_xticks(ticks, labels, **kwargs)

    """
    ax = fig_ref.subplots()
    ax.set_xticks([1, 2, 4, 6])
    ax.set_xticklabels(['a', 'b', 'c', 'd'], fontweight='bold')
    ax.set_yticks([1, 3, 5])
    ax.set_yticks([2, 4], minor=True)
    ax.set_yticklabels(['A', 'B'], minor=True)

    ax = fig_test.subplots()
    ax.set_xticks([1, 2, 4, 6], ['a', 'b', 'c', 'd'], fontweight='bold')
    ax.set_yticks([1, 3, 5])
    ax.set_yticks([2, 4], ['A', 'B'], minor=True)


def test_set_noniterable_ticklabels():
    # Ensure a useful TypeError message is raised
    # when given a non-iterable ticklabels argument
    # Pull request #22710
    with pytest.raises(TypeError, match='must be a sequence'):
        fig, ax = plt.subplots(2)
        ax[1].set_xticks([2, 9], 3.1)


def test_subsampled_ticklabels():
    # test issue 11937
    fig, ax = plt.subplots()
    ax.plot(np.arange(10))
    ax.xaxis.set_ticks(np.arange(10) + 0.1)
    ax.locator_params(nbins=5)
    ax.xaxis.set_ticklabels([c for c in "bcdefghijk"])
    plt.draw()
    labels = [t.get_text() for t in ax.xaxis.get_ticklabels()]
    assert labels == ['b', 'd', 'f', 'h', 'j']


def test_mismatched_ticklabels():
    fig, ax = plt.subplots()
    ax.plot(np.arange(10))
    ax.xaxis.set_ticks([1.5, 2.5])
    with pytest.raises(ValueError):
        ax.xaxis.set_ticklabels(['a', 'b', 'c'])


def test_empty_ticks_fixed_loc():
    # Smoke test that [] can be used to unset all tick labels
    fig, ax = plt.subplots()
    ax.bar([1, 2], [1, 2])
    ax.set_xticks([1, 2])
    ax.set_xticklabels([])


@image_comparison(['retain_tick_visibility.png'])
def test_retain_tick_visibility():
    fig, ax = plt.subplots()
    plt.plot([0, 1, 2], [0, -1, 4])
    plt.setp(ax.get_yticklabels(), visible=False)
    ax.tick_params(axis="y", which="both", length=0)


def test_tick_label_update():
    # test issue 9397

    fig, ax = plt.subplots()

    # Set up a dummy formatter
    def formatter_func(x, pos):
        return "unit value" if x == 1 else ""
    ax.xaxis.set_major_formatter(plt.FuncFormatter(formatter_func))

    # Force some of the x-axis ticks to be outside of the drawn range
    ax.set_xticks([-1, 0, 1, 2, 3])
    ax.set_xlim(-0.5, 2.5)

    ax.figure.canvas.draw()
    tick_texts = [tick.get_text() for tick in ax.xaxis.get_ticklabels()]
    assert tick_texts == ["", "", "unit value", "", ""]


@image_comparison(['o_marker_path_snap.png'], savefig_kwarg={'dpi': 72})
def test_o_marker_path_snap():
    fig, ax = plt.subplots()
    ax.margins(.1)
    for ms in range(1, 15):
        ax.plot([1, 2, ], np.ones(2) + ms, 'o', ms=ms)

    for ms in np.linspace(1, 10, 25):
        ax.plot([3, 4, ], np.ones(2) + ms, 'o', ms=ms)


def test_margins():
    # test all ways margins can be called
    data = [1, 10]
    xmin = 0.0
    xmax = len(data) - 1.0
    ymin = min(data)
    ymax = max(data)

    fig1, ax1 = plt.subplots(1, 1)
    ax1.plot(data)
    ax1.margins(1)
    assert ax1.margins() == (1, 1)
    assert ax1.get_xlim() == (xmin - (xmax - xmin) * 1,
                              xmax + (xmax - xmin) * 1)
    assert ax1.get_ylim() == (ymin - (ymax - ymin) * 1,
                              ymax + (ymax - ymin) * 1)

    fig2, ax2 = plt.subplots(1, 1)
    ax2.plot(data)
    ax2.margins(0.5, 2)
    assert ax2.margins() == (0.5, 2)
    assert ax2.get_xlim() == (xmin - (xmax - xmin) * 0.5,
                              xmax + (xmax - xmin) * 0.5)
    assert ax2.get_ylim() == (ymin - (ymax - ymin) * 2,
                              ymax + (ymax - ymin) * 2)

    fig3, ax3 = plt.subplots(1, 1)
    ax3.plot(data)
    ax3.margins(x=-0.2, y=0.5)
    assert ax3.margins() == (-0.2, 0.5)
    assert ax3.get_xlim() == (xmin - (xmax - xmin) * -0.2,
                              xmax + (xmax - xmin) * -0.2)
    assert ax3.get_ylim() == (ymin - (ymax - ymin) * 0.5,
                              ymax + (ymax - ymin) * 0.5)


def test_set_margin_updates_limits():
    mpl.style.use("default")
    fig, ax = plt.subplots()
    ax.plot([1, 2], [1, 2])
    ax.set(xscale="log", xmargin=0)
    assert ax.get_xlim() == (1, 2)


@pytest.mark.parametrize('err, args, kwargs, match', (
        (ValueError, (-1,), {}, r'margin must be greater than -0\.5'),
        (ValueError, (1, -1), {}, r'margin must be greater than -0\.5'),
        (ValueError, tuple(), {'x': -1}, r'margin must be greater than -0\.5'),
        (ValueError, tuple(), {'y': -1}, r'margin must be greater than -0\.5'),
        (TypeError, (1, ), {'x': 1, 'y': 1},
         'Cannot pass both positional and keyword arguments for x and/or y'),
        (TypeError, (1, ), {'x': 1},
         'Cannot pass both positional and keyword arguments for x and/or y'),
        (TypeError, (1, 1, 1), {}, 'Must pass a single positional argument'),
))
def test_margins_errors(err, args, kwargs, match):
    with pytest.raises(err, match=match):
        fig = plt.figure()
        ax = fig.add_subplot()
        ax.margins(*args, **kwargs)


def test_length_one_hist():
    fig, ax = plt.subplots()
    ax.hist(1)
    ax.hist([1])


def test_set_xy_bound():
    fig = plt.figure()
    ax = fig.add_subplot()
    ax.set_xbound(2.0, 3.0)
    assert ax.get_xbound() == (2.0, 3.0)
    assert ax.get_xlim() == (2.0, 3.0)
    ax.set_xbound(upper=4.0)
    assert ax.get_xbound() == (2.0, 4.0)
    assert ax.get_xlim() == (2.0, 4.0)
    ax.set_xbound(lower=3.0)
    assert ax.get_xbound() == (3.0, 4.0)
    assert ax.get_xlim() == (3.0, 4.0)

    ax.set_ybound(2.0, 3.0)
    assert ax.get_ybound() == (2.0, 3.0)
    assert ax.get_ylim() == (2.0, 3.0)
    ax.set_ybound(upper=4.0)
    assert ax.get_ybound() == (2.0, 4.0)
    assert ax.get_ylim() == (2.0, 4.0)
    ax.set_ybound(lower=3.0)
    assert ax.get_ybound() == (3.0, 4.0)
    assert ax.get_ylim() == (3.0, 4.0)


def test_pathological_hexbin():
    # issue #2863
    mylist = [10] * 100
    fig, ax = plt.subplots(1, 1)
    ax.hexbin(mylist, mylist)
    fig.savefig(io.BytesIO())  # Check that no warning is emitted.


def test_color_None():
    # issue 3855
    fig, ax = plt.subplots()
    ax.plot([1, 2], [1, 2], color=None)


def test_color_alias():
    # issues 4157 and 4162
    fig, ax = plt.subplots()
    line = ax.plot([0, 1], c='lime')[0]
    assert 'lime' == line.get_color()


def test_numerical_hist_label():
    fig, ax = plt.subplots()
    ax.hist([range(15)] * 5, label=range(5))
    ax.legend()


def test_unicode_hist_label():
    fig, ax = plt.subplots()
    a = (b'\xe5\xbe\x88\xe6\xbc\x82\xe4\xba\xae, ' +
         b'r\xc3\xb6m\xc3\xa4n ch\xc3\xa4r\xc3\xa1ct\xc3\xa8rs')
    b = b'\xd7\xa9\xd7\x9c\xd7\x95\xd7\x9d'
    labels = [a.decode('utf-8'),
              'hi aardvark',
              b.decode('utf-8'),
              ]

    ax.hist([range(15)] * 3, label=labels)
    ax.legend()


def test_move_offsetlabel():
    data = np.random.random(10) * 1e-22

    fig, ax = plt.subplots()
    ax.plot(data)
    fig.canvas.draw()
    before = ax.yaxis.offsetText.get_position()
    assert ax.yaxis.offsetText.get_horizontalalignment() == 'left'
    ax.yaxis.tick_right()
    fig.canvas.draw()
    after = ax.yaxis.offsetText.get_position()
    assert after[0] > before[0] and after[1] == before[1]
    assert ax.yaxis.offsetText.get_horizontalalignment() == 'right'

    fig, ax = plt.subplots()
    ax.plot(data)
    fig.canvas.draw()
    before = ax.xaxis.offsetText.get_position()
    assert ax.xaxis.offsetText.get_verticalalignment() == 'top'
    ax.xaxis.tick_top()
    fig.canvas.draw()
    after = ax.xaxis.offsetText.get_position()
    assert after[0] == before[0] and after[1] > before[1]
    assert ax.xaxis.offsetText.get_verticalalignment() == 'bottom'


@image_comparison(['rc_spines.png'], savefig_kwarg={'dpi': 40})
def test_rc_spines():
    rc_dict = {
        'axes.spines.left': False,
        'axes.spines.right': False,
        'axes.spines.top': False,
        'axes.spines.bottom': False}
    with matplotlib.rc_context(rc_dict):
        plt.subplots()  # create a figure and axes with the spine properties


@image_comparison(['rc_grid.png'], savefig_kwarg={'dpi': 40})
def test_rc_grid():
    fig = plt.figure()
    rc_dict0 = {
        'axes.grid': True,
        'axes.grid.axis': 'both'
    }
    rc_dict1 = {
        'axes.grid': True,
        'axes.grid.axis': 'x'
    }
    rc_dict2 = {
        'axes.grid': True,
        'axes.grid.axis': 'y'
    }
    dict_list = [rc_dict0, rc_dict1, rc_dict2]

    for i, rc_dict in enumerate(dict_list, 1):
        with matplotlib.rc_context(rc_dict):
            fig.add_subplot(3, 1, i)


def test_rc_tick():
    d = {'xtick.bottom': False, 'xtick.top': True,
         'ytick.left': True, 'ytick.right': False}
    with plt.rc_context(rc=d):
        fig = plt.figure()
        ax1 = fig.add_subplot(1, 1, 1)
        xax = ax1.xaxis
        yax = ax1.yaxis
        # tick1On bottom/left
        assert not xax._major_tick_kw['tick1On']
        assert xax._major_tick_kw['tick2On']
        assert not xax._minor_tick_kw['tick1On']
        assert xax._minor_tick_kw['tick2On']

        assert yax._major_tick_kw['tick1On']
        assert not yax._major_tick_kw['tick2On']
        assert yax._minor_tick_kw['tick1On']
        assert not yax._minor_tick_kw['tick2On']


def test_rc_major_minor_tick():
    d = {'xtick.top': True, 'ytick.right': True,  # Enable all ticks
         'xtick.bottom': True, 'ytick.left': True,
         # Selectively disable
         'xtick.minor.bottom': False, 'xtick.major.bottom': False,
         'ytick.major.left': False, 'ytick.minor.left': False}
    with plt.rc_context(rc=d):
        fig = plt.figure()
        ax1 = fig.add_subplot(1, 1, 1)
        xax = ax1.xaxis
        yax = ax1.yaxis
        # tick1On bottom/left
        assert not xax._major_tick_kw['tick1On']
        assert xax._major_tick_kw['tick2On']
        assert not xax._minor_tick_kw['tick1On']
        assert xax._minor_tick_kw['tick2On']

        assert not yax._major_tick_kw['tick1On']
        assert yax._major_tick_kw['tick2On']
        assert not yax._minor_tick_kw['tick1On']
        assert yax._minor_tick_kw['tick2On']


def test_square_plot():
    x = np.arange(4)
    y = np.array([1., 3., 5., 7.])
    fig, ax = plt.subplots()
    ax.plot(x, y, 'mo')
    ax.axis('square')
    xlim, ylim = ax.get_xlim(), ax.get_ylim()
    assert np.diff(xlim) == np.diff(ylim)
    assert ax.get_aspect() == 1
    assert_array_almost_equal(
        ax.get_position(original=True).extents, (0.125, 0.1, 0.9, 0.9))
    assert_array_almost_equal(
        ax.get_position(original=False).extents, (0.2125, 0.1, 0.8125, 0.9))


def test_bad_plot_args():
    with pytest.raises(ValueError):
        plt.plot(None)
    with pytest.raises(ValueError):
        plt.plot(None, None)
    with pytest.raises(ValueError):
        plt.plot(np.zeros((2, 2)), np.zeros((2, 3)))
    with pytest.raises(ValueError):
        plt.plot((np.arange(5).reshape((1, -1)), np.arange(5).reshape(-1, 1)))


@pytest.mark.parametrize(
    "xy, cls", [
        ((), mpl.image.AxesImage),  # (0, N)
        (((3, 7), (2, 6)), mpl.image.AxesImage),  # (xmin, xmax)
        ((range(5), range(4)), mpl.image.AxesImage),  # regular grid
        (([1, 2, 4, 8, 16], [0, 1, 2, 3]),  # irregular grid
         mpl.image.PcolorImage),
        ((np.random.random((4, 5)), np.random.random((4, 5))),  # 2D coords
         mpl.collections.QuadMesh),
    ]
)
@pytest.mark.parametrize(
    "data", [np.arange(12).reshape((3, 4)), np.random.rand(3, 4, 3)]
)
def test_pcolorfast(xy, data, cls):
    fig, ax = plt.subplots()
    assert type(ax.pcolorfast(*xy, data)) == cls


def test_shared_scale():
    fig, axs = plt.subplots(2, 2, sharex=True, sharey=True)

    axs[0, 0].set_xscale("log")
    axs[0, 0].set_yscale("log")

    for ax in axs.flat:
        assert ax.get_yscale() == 'log'
        assert ax.get_xscale() == 'log'

    axs[1, 1].set_xscale("linear")
    axs[1, 1].set_yscale("linear")

    for ax in axs.flat:
        assert ax.get_yscale() == 'linear'
        assert ax.get_xscale() == 'linear'


def test_shared_bool():
    with pytest.raises(TypeError):
        plt.subplot(sharex=True)
    with pytest.raises(TypeError):
        plt.subplot(sharey=True)


def test_violin_point_mass():
    """Violin plot should handle point mass pdf gracefully."""
    plt.violinplot(np.array([0, 0]))


def generate_errorbar_inputs():
    base_xy = cycler('x', [np.arange(5)]) + cycler('y', [np.ones(5)])
    err_cycler = cycler('err', [1,
                                [1, 1, 1, 1, 1],
                                [[1, 1, 1, 1, 1],
                                 [1, 1, 1, 1, 1]],
                                np.ones(5),
                                np.ones((2, 5)),
                                None
                                ])
    xerr_cy = cycler('xerr', err_cycler)
    yerr_cy = cycler('yerr', err_cycler)

    empty = ((cycler('x', [[]]) + cycler('y', [[]])) *
             cycler('xerr', [[], None]) * cycler('yerr', [[], None]))
    xerr_only = base_xy * xerr_cy
    yerr_only = base_xy * yerr_cy
    both_err = base_xy * yerr_cy * xerr_cy

    return [*xerr_only, *yerr_only, *both_err, *empty]


@pytest.mark.parametrize('kwargs', generate_errorbar_inputs())
def test_errorbar_inputs_shotgun(kwargs):
    ax = plt.gca()
    eb = ax.errorbar(**kwargs)
    eb.remove()


@image_comparison(["dash_offset"], remove_text=True)
def test_dash_offset():
    fig, ax = plt.subplots()
    x = np.linspace(0, 10)
    y = np.ones_like(x)
    for j in range(0, 100, 2):
        ax.plot(x, j*y, ls=(j, (10, 10)), lw=5, color='k')


def test_title_pad():
    # check that title padding puts the title in the right
    # place...
    fig, ax = plt.subplots()
    ax.set_title('aardvark', pad=30.)
    m = ax.titleOffsetTrans.get_matrix()
    assert m[1, -1] == (30. / 72. * fig.dpi)
    ax.set_title('aardvark', pad=0.)
    m = ax.titleOffsetTrans.get_matrix()
    assert m[1, -1] == 0.
    # check that it is reverted...
    ax.set_title('aardvark', pad=None)
    m = ax.titleOffsetTrans.get_matrix()
    assert m[1, -1] == (matplotlib.rcParams['axes.titlepad'] / 72. * fig.dpi)


def test_title_location_roundtrip():
    fig, ax = plt.subplots()
    # set default title location
    plt.rcParams['axes.titlelocation'] = 'center'
    ax.set_title('aardvark')
    ax.set_title('left', loc='left')
    ax.set_title('right', loc='right')

    assert 'left' == ax.get_title(loc='left')
    assert 'right' == ax.get_title(loc='right')
    assert 'aardvark' == ax.get_title(loc='center')

    with pytest.raises(ValueError):
        ax.get_title(loc='foo')
    with pytest.raises(ValueError):
        ax.set_title('fail', loc='foo')


@pytest.mark.parametrize('sharex', [True, False])
def test_title_location_shared(sharex):
    fig, axs = plt.subplots(2, 1, sharex=sharex)
    axs[0].set_title('A', pad=-40)
    axs[1].set_title('B', pad=-40)
    fig.draw_without_rendering()
    x, y1 = axs[0].title.get_position()
    x, y2 = axs[1].title.get_position()
    assert y1 == y2 == 1.0


@image_comparison(["loglog.png"], remove_text=True, tol=0.02)
def test_loglog():
    fig, ax = plt.subplots()
    x = np.arange(1, 11)
    ax.loglog(x, x**3, lw=5)
    ax.tick_params(length=25, width=2)
    ax.tick_params(length=15, width=2, which='minor')


@image_comparison(["test_loglog_nonpos.png"], remove_text=True, style='mpl20')
def test_loglog_nonpos():
    fig, axs = plt.subplots(3, 3)
    x = np.arange(1, 11)
    y = x**3
    y[7] = -3.
    x[4] = -10
    for (mcy, mcx), ax in zip(product(['mask', 'clip', ''], repeat=2),
                              axs.flat):
        if mcx == mcy:
            if mcx:
                ax.loglog(x, y**3, lw=2, nonpositive=mcx)
            else:
                ax.loglog(x, y**3, lw=2)
        else:
            ax.loglog(x, y**3, lw=2)
            if mcx:
                ax.set_xscale("log", nonpositive=mcx)
            if mcy:
                ax.set_yscale("log", nonpositive=mcy)


@mpl.style.context('default')
def test_axes_margins():
    fig, ax = plt.subplots()
    ax.plot([0, 1, 2, 3])
    assert ax.get_ybound()[0] != 0

    fig, ax = plt.subplots()
    ax.bar([0, 1, 2, 3], [1, 1, 1, 1])
    assert ax.get_ybound()[0] == 0

    fig, ax = plt.subplots()
    ax.barh([0, 1, 2, 3], [1, 1, 1, 1])
    assert ax.get_xbound()[0] == 0

    fig, ax = plt.subplots()
    ax.pcolor(np.zeros((10, 10)))
    assert ax.get_xbound() == (0, 10)
    assert ax.get_ybound() == (0, 10)

    fig, ax = plt.subplots()
    ax.pcolorfast(np.zeros((10, 10)))
    assert ax.get_xbound() == (0, 10)
    assert ax.get_ybound() == (0, 10)

    fig, ax = plt.subplots()
    ax.hist(np.arange(10))
    assert ax.get_ybound()[0] == 0

    fig, ax = plt.subplots()
    ax.imshow(np.zeros((10, 10)))
    assert ax.get_xbound() == (-0.5, 9.5)
    assert ax.get_ybound() == (-0.5, 9.5)


@pytest.fixture(params=['x', 'y'])
def shared_axis_remover(request):
    def _helper_x(ax):
        ax2 = ax.twinx()
        ax2.remove()
        ax.set_xlim(0, 15)
        r = ax.xaxis.get_major_locator()()
        assert r[-1] > 14

    def _helper_y(ax):
        ax2 = ax.twiny()
        ax2.remove()
        ax.set_ylim(0, 15)
        r = ax.yaxis.get_major_locator()()
        assert r[-1] > 14

    return {"x": _helper_x, "y": _helper_y}[request.param]


@pytest.fixture(params=['gca', 'subplots', 'subplots_shared', 'add_axes'])
def shared_axes_generator(request):
    # test all of the ways to get fig/ax sets
    if request.param == 'gca':
        fig = plt.figure()
        ax = fig.gca()
    elif request.param == 'subplots':
        fig, ax = plt.subplots()
    elif request.param == 'subplots_shared':
        fig, ax_lst = plt.subplots(2, 2, sharex='all', sharey='all')
        ax = ax_lst[0][0]
    elif request.param == 'add_axes':
        fig = plt.figure()
        ax = fig.add_axes([.1, .1, .8, .8])
    return fig, ax


def test_remove_shared_axes(shared_axes_generator, shared_axis_remover):
    # test all of the ways to get fig/ax sets
    fig, ax = shared_axes_generator
    shared_axis_remover(ax)


def test_remove_shared_axes_relim():
    fig, ax_lst = plt.subplots(2, 2, sharex='all', sharey='all')
    ax = ax_lst[0][0]
    orig_xlim = ax_lst[0][1].get_xlim()
    ax.remove()
    ax.set_xlim(0, 5)
    assert_array_equal(ax_lst[0][1].get_xlim(), orig_xlim)


def test_shared_axes_autoscale():
    l = np.arange(-80, 90, 40)
    t = np.random.random_sample((l.size, l.size))

    fig, (ax1, ax2) = plt.subplots(2, 1, sharex=True, sharey=True)

    ax1.set_xlim(-1000, 1000)
    ax1.set_ylim(-1000, 1000)
    ax1.contour(l, l, t)

    ax2.contour(l, l, t)
    assert not ax1.get_autoscalex_on() and not ax2.get_autoscalex_on()
    assert not ax1.get_autoscaley_on() and not ax2.get_autoscaley_on()
    assert ax1.get_xlim() == ax2.get_xlim() == (-1000, 1000)
    assert ax1.get_ylim() == ax2.get_ylim() == (-1000, 1000)


def test_adjust_numtick_aspect():
    fig, ax = plt.subplots()
    ax.yaxis.get_major_locator().set_params(nbins='auto')
    ax.set_xlim(0, 1000)
    ax.set_aspect('equal')
    fig.canvas.draw()
    assert len(ax.yaxis.get_major_locator()()) == 2
    ax.set_ylim(0, 1000)
    fig.canvas.draw()
    assert len(ax.yaxis.get_major_locator()()) > 2


@mpl.style.context("default")
def test_auto_numticks():
    axs = plt.figure().subplots(4, 4)
    for ax in axs.flat:  # Tiny, empty subplots have only 3 ticks.
        assert [*ax.get_xticks()] == [*ax.get_yticks()] == [0, 0.5, 1]


@mpl.style.context("default")
def test_auto_numticks_log():
    # Verify that there are not too many ticks with a large log range.
    fig, ax = plt.subplots()
    mpl.rcParams['axes.autolimit_mode'] = 'round_numbers'
    ax.loglog([1e-20, 1e5], [1e-16, 10])
    assert (np.log10(ax.get_xticks()) == np.arange(-26, 18, 4)).all()
    assert (np.log10(ax.get_yticks()) == np.arange(-20, 10, 3)).all()


def test_broken_barh_empty():
    fig, ax = plt.subplots()
    ax.broken_barh([], (.1, .5))


def test_broken_barh_timedelta():
    """Check that timedelta works as x, dx pair for this method."""
    fig, ax = plt.subplots()
    d0 = datetime.datetime(2018, 11, 9, 0, 0, 0)
    pp = ax.broken_barh([(d0, datetime.timedelta(hours=1))], [1, 2])
    assert pp.get_paths()[0].vertices[0, 0] == mdates.date2num(d0)
    assert pp.get_paths()[0].vertices[2, 0] == mdates.date2num(d0) + 1 / 24


def test_pandas_pcolormesh(pd):
    time = pd.date_range('2000-01-01', periods=10)
    depth = np.arange(20)
    data = np.random.rand(19, 9)

    fig, ax = plt.subplots()
    ax.pcolormesh(time, depth, data)


def test_pandas_indexing_dates(pd):
    dates = np.arange('2005-02', '2005-03', dtype='datetime64[D]')
    values = np.sin(range(len(dates)))
    df = pd.DataFrame({'dates': dates, 'values': values})

    ax = plt.gca()

    without_zero_index = df[np.array(df.index) % 2 == 1].copy()
    ax.plot('dates', 'values', data=without_zero_index)


def test_pandas_errorbar_indexing(pd):
    df = pd.DataFrame(np.random.uniform(size=(5, 4)),
                      columns=['x', 'y', 'xe', 'ye'],
                      index=[1, 2, 3, 4, 5])
    fig, ax = plt.subplots()
    ax.errorbar('x', 'y', xerr='xe', yerr='ye', data=df)


def test_pandas_index_shape(pd):
    df = pd.DataFrame({"XX": [4, 5, 6], "YY": [7, 1, 2]})
    fig, ax = plt.subplots()
    ax.plot(df.index, df['YY'])


def test_pandas_indexing_hist(pd):
    ser_1 = pd.Series(data=[1, 2, 2, 3, 3, 4, 4, 4, 4, 5])
    ser_2 = ser_1.iloc[1:]
    fig, ax = plt.subplots()
    ax.hist(ser_2)


def test_pandas_bar_align_center(pd):
    # Tests fix for issue 8767
    df = pd.DataFrame({'a': range(2), 'b': range(2)})

    fig, ax = plt.subplots(1)

    ax.bar(df.loc[df['a'] == 1, 'b'],
           df.loc[df['a'] == 1, 'b'],
           align='center')

    fig.canvas.draw()


<<<<<<< HEAD
def test_tick_apply_tickdir_deprecation():
    # Remove this test when the deprecation expires.
    import matplotlib.axis as maxis
    ax = plt.axes()

    tick = maxis.XTick(ax, 0)
    with pytest.warns(MatplotlibDeprecationWarning,
                      match="The apply_tickdir function was deprecated in "
                            "Matplotlib 3.5"):
        tick.apply_tickdir('out')

    tick = maxis.YTick(ax, 0)
    with pytest.warns(MatplotlibDeprecationWarning,
                      match="The apply_tickdir function was deprecated in "
                            "Matplotlib 3.5"):
        tick.apply_tickdir('out')


def test_axis_get_tick_params():
    axis = plt.subplot().yaxis
    initial_major_style_translated = {**axis.get_tick_params(which='major')}
    initial_minor_style_translated = {**axis.get_tick_params(which='minor')}

    translated_major_kw = axis._translate_tick_params(
        axis._major_tick_kw, reverse=True
    )
    translated_minor_kw = axis._translate_tick_params(
        axis._minor_tick_kw, reverse=True
    )

    assert translated_major_kw == initial_major_style_translated
    assert translated_minor_kw == initial_minor_style_translated
    axis.set_tick_params(labelsize=30, labelcolor='red',
                         direction='out', which='both')

    new_major_style_translated = {**axis.get_tick_params(which='major')}
    new_minor_style_translated = {**axis.get_tick_params(which='minor')}
    new_major_style = axis._translate_tick_params(new_major_style_translated)
    new_minor_style = axis._translate_tick_params(new_minor_style_translated)
    assert initial_major_style_translated != new_major_style_translated
    assert axis._major_tick_kw == new_major_style
    assert initial_minor_style_translated != new_minor_style_translated
    assert axis._minor_tick_kw == new_minor_style


=======
>>>>>>> 3d6c3da8
def test_axis_set_tick_params_labelsize_labelcolor():
    # Tests fix for issue 4346
    axis_1 = plt.subplot()
    axis_1.yaxis.set_tick_params(labelsize=30, labelcolor='red',
                                 direction='out')

    # Expected values after setting the ticks
    assert axis_1.yaxis.majorTicks[0]._size == 4.0
    assert axis_1.yaxis.majorTicks[0].tick1line.get_color() == 'k'
    assert axis_1.yaxis.majorTicks[0].label1.get_size() == 30.0
    assert axis_1.yaxis.majorTicks[0].label1.get_color() == 'red'


def test_axes_tick_params_gridlines():
    # Now treating grid params like other Tick params
    ax = plt.subplot()
    ax.tick_params(grid_color='b', grid_linewidth=5, grid_alpha=0.5,
                   grid_linestyle='dashdot')
    for axis in ax.xaxis, ax.yaxis:
        assert axis.majorTicks[0].gridline.get_color() == 'b'
        assert axis.majorTicks[0].gridline.get_linewidth() == 5
        assert axis.majorTicks[0].gridline.get_alpha() == 0.5
        assert axis.majorTicks[0].gridline.get_linestyle() == '-.'


def test_axes_tick_params_ylabelside():
    # Tests fix for issue 10267
    ax = plt.subplot()
    ax.tick_params(labelleft=False, labelright=True,
                   which='major')
    ax.tick_params(labelleft=False, labelright=True,
                   which='minor')
    # expects left false, right true
    assert ax.yaxis.majorTicks[0].label1.get_visible() is False
    assert ax.yaxis.majorTicks[0].label2.get_visible() is True
    assert ax.yaxis.minorTicks[0].label1.get_visible() is False
    assert ax.yaxis.minorTicks[0].label2.get_visible() is True


def test_axes_tick_params_xlabelside():
    # Tests fix for issue 10267
    ax = plt.subplot()
    ax.tick_params(labeltop=True, labelbottom=False,
                   which='major')
    ax.tick_params(labeltop=True, labelbottom=False,
                   which='minor')
    # expects top True, bottom False
    # label1.get_visible() mapped to labelbottom
    # label2.get_visible() mapped to labeltop
    assert ax.xaxis.majorTicks[0].label1.get_visible() is False
    assert ax.xaxis.majorTicks[0].label2.get_visible() is True
    assert ax.xaxis.minorTicks[0].label1.get_visible() is False
    assert ax.xaxis.minorTicks[0].label2.get_visible() is True


def test_none_kwargs():
    ax = plt.figure().subplots()
    ln, = ax.plot(range(32), linestyle=None)
    assert ln.get_linestyle() == '-'


def test_bar_uint8():
    xs = [0, 1, 2, 3]
    b = plt.bar(np.array(xs, dtype=np.uint8), [2, 3, 4, 5], align="edge")
    for (patch, x) in zip(b.patches, xs):
        assert patch.xy[0] == x


@image_comparison(['date_timezone_x.png'], tol=1.0)
def test_date_timezone_x():
    # Tests issue 5575
    time_index = [datetime.datetime(2016, 2, 22, hour=x,
                                    tzinfo=dateutil.tz.gettz('Canada/Eastern'))
                  for x in range(3)]

    # Same Timezone
    plt.figure(figsize=(20, 12))
    plt.subplot(2, 1, 1)
    plt.plot_date(time_index, [3] * 3, tz='Canada/Eastern')

    # Different Timezone
    plt.subplot(2, 1, 2)
    plt.plot_date(time_index, [3] * 3, tz='UTC')


@image_comparison(['date_timezone_y.png'])
def test_date_timezone_y():
    # Tests issue 5575
    time_index = [datetime.datetime(2016, 2, 22, hour=x,
                                    tzinfo=dateutil.tz.gettz('Canada/Eastern'))
                  for x in range(3)]

    # Same Timezone
    plt.figure(figsize=(20, 12))
    plt.subplot(2, 1, 1)
    plt.plot_date([3] * 3,
                  time_index, tz='Canada/Eastern', xdate=False, ydate=True)

    # Different Timezone
    plt.subplot(2, 1, 2)
    plt.plot_date([3] * 3, time_index, tz='UTC', xdate=False, ydate=True)


@image_comparison(['date_timezone_x_and_y.png'], tol=1.0)
def test_date_timezone_x_and_y():
    # Tests issue 5575
    UTC = datetime.timezone.utc
    time_index = [datetime.datetime(2016, 2, 22, hour=x, tzinfo=UTC)
                  for x in range(3)]

    # Same Timezone
    plt.figure(figsize=(20, 12))
    plt.subplot(2, 1, 1)
    plt.plot_date(time_index, time_index, tz='UTC', ydate=True)

    # Different Timezone
    plt.subplot(2, 1, 2)
    plt.plot_date(time_index, time_index, tz='US/Eastern', ydate=True)


@image_comparison(['axisbelow.png'], remove_text=True)
def test_axisbelow():
    # Test 'line' setting added in 6287.
    # Show only grids, not frame or ticks, to make this test
    # independent of future change to drawing order of those elements.
    axs = plt.figure().subplots(ncols=3, sharex=True, sharey=True)
    settings = (False, 'line', True)

    for ax, setting in zip(axs, settings):
        ax.plot((0, 10), (0, 10), lw=10, color='m')
        circ = mpatches.Circle((3, 3), color='r')
        ax.add_patch(circ)
        ax.grid(color='c', linestyle='-', linewidth=3)
        ax.tick_params(top=False, bottom=False,
                       left=False, right=False)
        ax.spines[:].set_visible(False)
        ax.set_axisbelow(setting)
        assert ax.get_axisbelow() == setting


def test_titletwiny():
    plt.style.use('mpl20')
    fig, ax = plt.subplots(dpi=72)
    ax2 = ax.twiny()
    xlabel2 = ax2.set_xlabel('Xlabel2')
    title = ax.set_title('Title')
    fig.canvas.draw()
    renderer = fig.canvas.get_renderer()
    # ------- Test that title is put above Xlabel2 (Xlabel2 at top) ----------
    bbox_y0_title = title.get_window_extent(renderer).y0  # bottom of title
    bbox_y1_xlabel2 = xlabel2.get_window_extent(renderer).y1  # top of xlabel2
    y_diff = bbox_y0_title - bbox_y1_xlabel2
    assert np.isclose(y_diff, 3)


def test_titlesetpos():
    # Test that title stays put if we set it manually
    fig, ax = plt.subplots()
    fig.subplots_adjust(top=0.8)
    ax2 = ax.twiny()
    ax.set_xlabel('Xlabel')
    ax2.set_xlabel('Xlabel2')
    ax.set_title('Title')
    pos = (0.5, 1.11)
    ax.title.set_position(pos)
    renderer = fig.canvas.get_renderer()
    ax._update_title_position(renderer)
    assert ax.title.get_position() == pos


def test_title_xticks_top():
    # Test that title moves if xticks on top of axes.
    mpl.rcParams['axes.titley'] = None
    fig, ax = plt.subplots()
    ax.xaxis.set_ticks_position('top')
    ax.set_title('xlabel top')
    fig.canvas.draw()
    assert ax.title.get_position()[1] > 1.04


def test_title_xticks_top_both():
    # Test that title moves if xticks on top of axes.
    mpl.rcParams['axes.titley'] = None
    fig, ax = plt.subplots()
    ax.tick_params(axis="x",
                   bottom=True, top=True, labelbottom=True, labeltop=True)
    ax.set_title('xlabel top')
    fig.canvas.draw()
    assert ax.title.get_position()[1] > 1.04


@pytest.mark.parametrize(
    'left, center', [
        ('left', ''),
        ('', 'center'),
        ('left', 'center')
    ], ids=[
        'left title moved',
        'center title kept',
        'both titles aligned'
    ]
)
def test_title_above_offset(left, center):
    # Test that title moves if overlaps with yaxis offset text.
    mpl.rcParams['axes.titley'] = None
    fig, ax = plt.subplots()
    ax.set_ylim(1e11)
    ax.set_title(left, loc='left')
    ax.set_title(center)
    fig.draw_without_rendering()
    if left and not center:
        assert ax._left_title.get_position()[1] > 1.0
    elif not left and center:
        assert ax.title.get_position()[1] == 1.0
    else:
        yleft = ax._left_title.get_position()[1]
        ycenter = ax.title.get_position()[1]
        assert yleft > 1.0
        assert ycenter == yleft


def test_title_no_move_off_page():
    # If an Axes is off the figure (ie. if it is cropped during a save)
    # make sure that the automatic title repositioning does not get done.
    mpl.rcParams['axes.titley'] = None
    fig = plt.figure()
    ax = fig.add_axes([0.1, -0.5, 0.8, 0.2])
    ax.tick_params(axis="x",
                   bottom=True, top=True, labelbottom=True, labeltop=True)
    tt = ax.set_title('Boo')
    fig.canvas.draw()
    assert tt.get_position()[1] == 1.0


def test_offset_label_color():
    # Tests issue 6440
    fig, ax = plt.subplots()
    ax.plot([1.01e9, 1.02e9, 1.03e9])
    ax.yaxis.set_tick_params(labelcolor='red')
    assert ax.yaxis.get_offset_text().get_color() == 'red'


def test_offset_text_visible():
    fig, ax = plt.subplots()
    ax.plot([1.01e9, 1.02e9, 1.03e9])
    ax.yaxis.set_tick_params(label1On=False, label2On=True)
    assert ax.yaxis.get_offset_text().get_visible()
    ax.yaxis.set_tick_params(label2On=False)
    assert not ax.yaxis.get_offset_text().get_visible()


def test_large_offset():
    fig, ax = plt.subplots()
    ax.plot((1 + np.array([0, 1.e-12])) * 1.e27)
    fig.canvas.draw()


def test_barb_units():
    fig, ax = plt.subplots()
    dates = [datetime.datetime(2017, 7, 15, 18, i) for i in range(0, 60, 10)]
    y = np.linspace(0, 5, len(dates))
    u = v = np.linspace(0, 50, len(dates))
    ax.barbs(dates, y, u, v)


def test_quiver_units():
    fig, ax = plt.subplots()
    dates = [datetime.datetime(2017, 7, 15, 18, i) for i in range(0, 60, 10)]
    y = np.linspace(0, 5, len(dates))
    u = v = np.linspace(0, 50, len(dates))
    ax.quiver(dates, y, u, v)


def test_bar_color_cycle():
    to_rgb = mcolors.to_rgb
    fig, ax = plt.subplots()
    for j in range(5):
        ln, = ax.plot(range(3))
        brs = ax.bar(range(3), range(3))
        for br in brs:
            assert to_rgb(ln.get_color()) == to_rgb(br.get_facecolor())


def test_tick_param_label_rotation():
    fix, (ax, ax2) = plt.subplots(1, 2)
    ax.plot([0, 1], [0, 1])
    ax2.plot([0, 1], [0, 1])
    ax.xaxis.set_tick_params(which='both', rotation=75)
    ax.yaxis.set_tick_params(which='both', rotation=90)
    for text in ax.get_xticklabels(which='both'):
        assert text.get_rotation() == 75
    for text in ax.get_yticklabels(which='both'):
        assert text.get_rotation() == 90

    ax2.tick_params(axis='x', labelrotation=53)
    ax2.tick_params(axis='y', rotation=35)
    for text in ax2.get_xticklabels(which='major'):
        assert text.get_rotation() == 53
    for text in ax2.get_yticklabels(which='major'):
        assert text.get_rotation() == 35


@mpl.style.context('default')
def test_fillbetween_cycle():
    fig, ax = plt.subplots()

    for j in range(3):
        cc = ax.fill_between(range(3), range(3))
        target = mcolors.to_rgba('C{}'.format(j))
        assert tuple(cc.get_facecolors().squeeze()) == tuple(target)

    for j in range(3, 6):
        cc = ax.fill_betweenx(range(3), range(3))
        target = mcolors.to_rgba('C{}'.format(j))
        assert tuple(cc.get_facecolors().squeeze()) == tuple(target)

    target = mcolors.to_rgba('k')

    for al in ['facecolor', 'facecolors', 'color']:
        cc = ax.fill_between(range(3), range(3), **{al: 'k'})
        assert tuple(cc.get_facecolors().squeeze()) == tuple(target)

    edge_target = mcolors.to_rgba('k')
    for j, el in enumerate(['edgecolor', 'edgecolors'], start=6):
        cc = ax.fill_between(range(3), range(3), **{el: 'k'})
        face_target = mcolors.to_rgba('C{}'.format(j))
        assert tuple(cc.get_facecolors().squeeze()) == tuple(face_target)
        assert tuple(cc.get_edgecolors().squeeze()) == tuple(edge_target)


def test_log_margins():
    plt.rcParams['axes.autolimit_mode'] = 'data'
    fig, ax = plt.subplots()
    margin = 0.05
    ax.set_xmargin(margin)
    ax.semilogx([10, 100], [10, 100])
    xlim0, xlim1 = ax.get_xlim()
    transform = ax.xaxis.get_transform()
    xlim0t, xlim1t = transform.transform([xlim0, xlim1])
    x0t, x1t = transform.transform([10, 100])
    delta = (x1t - x0t) * margin
    assert_allclose([xlim0t + delta, xlim1t - delta], [x0t, x1t])


def test_color_length_mismatch():
    N = 5
    x, y = np.arange(N), np.arange(N)
    colors = np.arange(N+1)
    fig, ax = plt.subplots()
    with pytest.raises(ValueError):
        ax.scatter(x, y, c=colors)
    c_rgb = (0.5, 0.5, 0.5)
    ax.scatter(x, y, c=c_rgb)
    ax.scatter(x, y, c=[c_rgb] * N)


def test_eventplot_legend():
    plt.eventplot([1.0], label='Label')
    plt.legend()


def test_bar_broadcast_args():
    fig, ax = plt.subplots()
    # Check that a bar chart with a single height for all bars works.
    ax.bar(range(4), 1)
    # Check that a horizontal chart with one width works.
    ax.barh(0, 1, left=range(4), height=1)
    # Check that edgecolor gets broadcast.
    rect1, rect2 = ax.bar([0, 1], [0, 1], edgecolor=(.1, .2, .3, .4))
    assert rect1.get_edgecolor() == rect2.get_edgecolor() == (.1, .2, .3, .4)


def test_invalid_axis_limits():
    plt.plot([0, 1], [0, 1])
    with pytest.raises(ValueError):
        plt.xlim(np.nan)
    with pytest.raises(ValueError):
        plt.xlim(np.inf)
    with pytest.raises(ValueError):
        plt.ylim(np.nan)
    with pytest.raises(ValueError):
        plt.ylim(np.inf)


# Test all 4 combinations of logs/symlogs for minorticks_on()
@pytest.mark.parametrize('xscale', ['symlog', 'log'])
@pytest.mark.parametrize('yscale', ['symlog', 'log'])
def test_minorticks_on(xscale, yscale):
    ax = plt.subplot()
    ax.plot([1, 2, 3, 4])
    ax.set_xscale(xscale)
    ax.set_yscale(yscale)
    ax.minorticks_on()


def test_twinx_knows_limits():
    fig, ax = plt.subplots()

    ax.axvspan(1, 2)
    xtwin = ax.twinx()
    xtwin.plot([0, 0.5], [1, 2])
    # control axis
    fig2, ax2 = plt.subplots()

    ax2.axvspan(1, 2)
    ax2.plot([0, 0.5], [1, 2])

    assert_array_equal(xtwin.viewLim.intervalx, ax2.viewLim.intervalx)


def test_zero_linewidth():
    # Check that setting a zero linewidth doesn't error
    plt.plot([0, 1], [0, 1], ls='--', lw=0)


def test_empty_errorbar_legend():
    fig, ax = plt.subplots()
    ax.errorbar([], [], xerr=[], label='empty y')
    ax.errorbar([], [], yerr=[], label='empty x')
    ax.legend()


@check_figures_equal(extensions=["png"])
def test_plot_decimal(fig_test, fig_ref):
    x0 = np.arange(-10, 10, 0.3)
    y0 = [5.2 * x ** 3 - 2.1 * x ** 2 + 7.34 * x + 4.5 for x in x0]
    x = [Decimal(i) for i in x0]
    y = [Decimal(i) for i in y0]
    # Test image - line plot with Decimal input
    fig_test.subplots().plot(x, y)
    # Reference image
    fig_ref.subplots().plot(x0, y0)


# pdf and svg tests fail using travis' old versions of gs and inkscape.
@check_figures_equal(extensions=["png"])
def test_markerfacecolor_none_alpha(fig_test, fig_ref):
    fig_test.subplots().plot(0, "o", mfc="none", alpha=.5)
    fig_ref.subplots().plot(0, "o", mfc="w", alpha=.5)


def test_tick_padding_tightbbox():
    """Test that tick padding gets turned off if axis is off"""
    plt.rcParams["xtick.direction"] = "out"
    plt.rcParams["ytick.direction"] = "out"
    fig, ax = plt.subplots()
    bb = ax.get_tightbbox(fig.canvas.get_renderer())
    ax.axis('off')
    bb2 = ax.get_tightbbox(fig.canvas.get_renderer())
    assert bb.x0 < bb2.x0
    assert bb.y0 < bb2.y0


def test_inset():
    """
    Ensure that inset_ax argument is indeed optional
    """
    dx, dy = 0.05, 0.05
    # generate 2 2d grids for the x & y bounds
    y, x = np.mgrid[slice(1, 5 + dy, dy),
                    slice(1, 5 + dx, dx)]
    z = np.sin(x) ** 10 + np.cos(10 + y * x) * np.cos(x)

    fig, ax = plt.subplots()
    ax.pcolormesh(x, y, z[:-1, :-1])
    ax.set_aspect(1.)
    ax.apply_aspect()
    # we need to apply_aspect to make the drawing below work.

    xlim = [1.5, 2.15]
    ylim = [2, 2.5]

    rect = [xlim[0], ylim[0], xlim[1] - xlim[0], ylim[1] - ylim[0]]

    rec, connectors = ax.indicate_inset(bounds=rect)
    assert connectors is None
    fig.canvas.draw()
    xx = np.array([[1.5, 2.],
                   [2.15, 2.5]])
    assert np.all(rec.get_bbox().get_points() == xx)


def test_zoom_inset():
    dx, dy = 0.05, 0.05
    # generate 2 2d grids for the x & y bounds
    y, x = np.mgrid[slice(1, 5 + dy, dy),
                    slice(1, 5 + dx, dx)]
    z = np.sin(x)**10 + np.cos(10 + y*x) * np.cos(x)

    fig, ax = plt.subplots()
    ax.pcolormesh(x, y, z[:-1, :-1])
    ax.set_aspect(1.)
    ax.apply_aspect()
    # we need to apply_aspect to make the drawing below work.

    # Make the inset_axes...  Position axes coordinates...
    axin1 = ax.inset_axes([0.7, 0.7, 0.35, 0.35])
    # redraw the data in the inset axes...
    axin1.pcolormesh(x, y, z[:-1, :-1])
    axin1.set_xlim([1.5, 2.15])
    axin1.set_ylim([2, 2.5])
    axin1.set_aspect(ax.get_aspect())

    rec, connectors = ax.indicate_inset_zoom(axin1)
    assert len(connectors) == 4
    fig.canvas.draw()
    xx = np.array([[1.5,  2.],
                   [2.15, 2.5]])
    assert np.all(rec.get_bbox().get_points() == xx)
    xx = np.array([[0.6325, 0.692308],
                   [0.8425, 0.907692]])
    np.testing.assert_allclose(
        axin1.get_position().get_points(), xx, rtol=1e-4)


@image_comparison(['inset_polar.png'], remove_text=True, style='mpl20')
def test_inset_polar():
    _, ax = plt.subplots()
    axins = ax.inset_axes([0.5, 0.1, 0.45, 0.45], polar=True)
    assert isinstance(axins, PolarAxes)

    r = np.arange(0, 2, 0.01)
    theta = 2 * np.pi * r

    ax.plot(theta, r)
    axins.plot(theta, r)


def test_inset_projection():
    _, ax = plt.subplots()
    axins = ax.inset_axes([0.2, 0.2, 0.3, 0.3], projection="hammer")
    assert isinstance(axins, HammerAxes)


def test_inset_subclass():
    _, ax = plt.subplots()
    axins = ax.inset_axes([0.2, 0.2, 0.3, 0.3], axes_class=AA.Axes)
    assert isinstance(axins, AA.Axes)


@pytest.mark.parametrize('x_inverted', [False, True])
@pytest.mark.parametrize('y_inverted', [False, True])
def test_indicate_inset_inverted(x_inverted, y_inverted):
    """
    Test that the inset lines are correctly located with inverted data axes.
    """
    fig, (ax1, ax2) = plt.subplots(1, 2)

    x = np.arange(10)
    ax1.plot(x, x, 'o')
    if x_inverted:
        ax1.invert_xaxis()
    if y_inverted:
        ax1.invert_yaxis()

    rect, bounds = ax1.indicate_inset([2, 2, 5, 4], ax2)
    lower_left, upper_left, lower_right, upper_right = bounds

    sign_x = -1 if x_inverted else 1
    sign_y = -1 if y_inverted else 1
    assert sign_x * (lower_right.xy2[0] - lower_left.xy2[0]) > 0
    assert sign_x * (upper_right.xy2[0] - upper_left.xy2[0]) > 0
    assert sign_y * (upper_left.xy2[1] - lower_left.xy2[1]) > 0
    assert sign_y * (upper_right.xy2[1] - lower_right.xy2[1]) > 0


def test_set_position():
    fig, ax = plt.subplots()
    ax.set_aspect(3.)
    ax.set_position([0.1, 0.1, 0.4, 0.4], which='both')
    assert np.allclose(ax.get_position().width, 0.1)
    ax.set_aspect(2.)
    ax.set_position([0.1, 0.1, 0.4, 0.4], which='original')
    assert np.allclose(ax.get_position().width, 0.15)
    ax.set_aspect(3.)
    ax.set_position([0.1, 0.1, 0.4, 0.4], which='active')
    assert np.allclose(ax.get_position().width, 0.1)


def test_spines_properbbox_after_zoom():
    fig, ax = plt.subplots()
    bb = ax.spines.bottom.get_window_extent(fig.canvas.get_renderer())
    # this is what zoom calls:
    ax._set_view_from_bbox((320, 320, 500, 500), 'in',
                           None, False, False)
    bb2 = ax.spines.bottom.get_window_extent(fig.canvas.get_renderer())
    np.testing.assert_allclose(bb.get_points(), bb2.get_points(), rtol=1e-6)


def test_gettightbbox_ignore_nan():
    fig, ax = plt.subplots()
    remove_ticks_and_titles(fig)
    ax.text(np.NaN, 1, 'Boo')
    renderer = fig.canvas.get_renderer()
    np.testing.assert_allclose(ax.get_tightbbox(renderer).width, 496)


def test_scatter_series_non_zero_index(pd):
    # create non-zero index
    ids = range(10, 18)
    x = pd.Series(np.random.uniform(size=8), index=ids)
    y = pd.Series(np.random.uniform(size=8), index=ids)
    c = pd.Series([1, 1, 1, 1, 1, 0, 0, 0], index=ids)
    plt.scatter(x, y, c)


def test_scatter_empty_data():
    # making sure this does not raise an exception
    plt.scatter([], [])
    plt.scatter([], [], s=[], c=[])


@image_comparison(['annotate_across_transforms.png'],
                  style='mpl20', remove_text=True)
def test_annotate_across_transforms():
    x = np.linspace(0, 10, 200)
    y = np.exp(-x) * np.sin(x)

    fig, ax = plt.subplots(figsize=(3.39, 3))
    ax.plot(x, y)
    axins = ax.inset_axes([0.4, 0.5, 0.3, 0.3])
    axins.set_aspect(0.2)
    axins.xaxis.set_visible(False)
    axins.yaxis.set_visible(False)
    ax.annotate("", xy=(x[150], y[150]), xycoords=ax.transData,
                xytext=(1, 0), textcoords=axins.transAxes,
                arrowprops=dict(arrowstyle="->"))


@image_comparison(['secondary_xy.png'], style='mpl20')
def test_secondary_xy():
    fig, axs = plt.subplots(1, 2, figsize=(10, 5), constrained_layout=True)

    def invert(x):
        with np.errstate(divide='ignore'):
            return 1 / x

    for nn, ax in enumerate(axs):
        ax.plot(np.arange(2, 11), np.arange(2, 11))
        if nn == 0:
            secax = ax.secondary_xaxis
        else:
            secax = ax.secondary_yaxis

        secax(0.2, functions=(invert, invert))
        secax(0.4, functions=(lambda x: 2 * x, lambda x: x / 2))
        secax(0.6, functions=(lambda x: x**2, lambda x: x**(1/2)))
        secax(0.8)


def test_secondary_fail():
    fig, ax = plt.subplots()
    ax.plot(np.arange(2, 11), np.arange(2, 11))
    with pytest.raises(ValueError):
        ax.secondary_xaxis(0.2, functions=(lambda x: 1 / x))
    with pytest.raises(ValueError):
        ax.secondary_xaxis('right')
    with pytest.raises(ValueError):
        ax.secondary_yaxis('bottom')


def test_secondary_resize():
    fig, ax = plt.subplots(figsize=(10, 5))
    ax.plot(np.arange(2, 11), np.arange(2, 11))

    def invert(x):
        with np.errstate(divide='ignore'):
            return 1 / x

    ax.secondary_xaxis('top', functions=(invert, invert))
    fig.canvas.draw()
    fig.set_size_inches((7, 4))
    assert_allclose(ax.get_position().extents, [0.125, 0.1, 0.9, 0.9])


def test_secondary_minorloc():
    fig, ax = plt.subplots(figsize=(10, 5))
    ax.plot(np.arange(2, 11), np.arange(2, 11))

    def invert(x):
        with np.errstate(divide='ignore'):
            return 1 / x

    secax = ax.secondary_xaxis('top', functions=(invert, invert))
    assert isinstance(secax._axis.get_minor_locator(),
                      mticker.NullLocator)
    secax.minorticks_on()
    assert isinstance(secax._axis.get_minor_locator(),
                      mticker.AutoMinorLocator)
    ax.set_xscale('log')
    plt.draw()
    assert isinstance(secax._axis.get_minor_locator(),
                      mticker.LogLocator)
    ax.set_xscale('linear')
    plt.draw()
    assert isinstance(secax._axis.get_minor_locator(),
                      mticker.NullLocator)


def test_secondary_formatter():
    fig, ax = plt.subplots()
    ax.set_xscale("log")
    secax = ax.secondary_xaxis("top")
    secax.xaxis.set_major_formatter(mticker.ScalarFormatter())
    fig.canvas.draw()
    assert isinstance(
        secax.xaxis.get_major_formatter(), mticker.ScalarFormatter)


def test_secondary_repr():
    fig, ax = plt.subplots()
    secax = ax.secondary_xaxis("top")
    assert repr(secax) == '<SecondaryAxis: >'


def color_boxes(fig, ax):
    """
    Helper for the tests below that test the extents of various axes elements
    """
    fig.canvas.draw()

    renderer = fig.canvas.get_renderer()
    bbaxis = []
    for nn, axx in enumerate([ax.xaxis, ax.yaxis]):
        bb = axx.get_tightbbox(renderer)
        if bb:
            axisr = mpatches.Rectangle(
                (bb.x0, bb.y0), width=bb.width, height=bb.height,
                linewidth=0.7, edgecolor='y', facecolor="none", transform=None,
                zorder=3)
            fig.add_artist(axisr)
        bbaxis += [bb]

    bbspines = []
    for nn, a in enumerate(['bottom', 'top', 'left', 'right']):
        bb = ax.spines[a].get_window_extent(renderer)
        spiner = mpatches.Rectangle(
            (bb.x0, bb.y0), width=bb.width, height=bb.height,
            linewidth=0.7, edgecolor="green", facecolor="none", transform=None,
            zorder=3)
        fig.add_artist(spiner)
        bbspines += [bb]

    bb = ax.get_window_extent()
    rect2 = mpatches.Rectangle(
        (bb.x0, bb.y0), width=bb.width, height=bb.height,
        linewidth=1.5, edgecolor="magenta", facecolor="none", transform=None,
        zorder=2)
    fig.add_artist(rect2)
    bbax = bb

    bb2 = ax.get_tightbbox(renderer)
    rect2 = mpatches.Rectangle(
        (bb2.x0, bb2.y0), width=bb2.width, height=bb2.height,
        linewidth=3, edgecolor="red", facecolor="none", transform=None,
        zorder=1)
    fig.add_artist(rect2)
    bbtb = bb2
    return bbaxis, bbspines, bbax, bbtb


def test_normal_axes():
    with rc_context({'_internal.classic_mode': False}):
        fig, ax = plt.subplots(dpi=200, figsize=(6, 6))
        fig.canvas.draw()
        plt.close(fig)
        bbaxis, bbspines, bbax, bbtb = color_boxes(fig, ax)

    # test the axis bboxes
    target = [
        [123.375, 75.88888888888886, 983.25, 33.0],
        [85.51388888888889, 99.99999999999997, 53.375, 993.0]
    ]
    for nn, b in enumerate(bbaxis):
        targetbb = mtransforms.Bbox.from_bounds(*target[nn])
        assert_array_almost_equal(b.bounds, targetbb.bounds, decimal=2)

    target = [
        [150.0, 119.999, 930.0, 11.111],
        [150.0, 1080.0, 930.0, 0.0],
        [150.0, 119.9999, 11.111, 960.0],
        [1068.8888, 119.9999, 11.111, 960.0]
    ]
    for nn, b in enumerate(bbspines):
        targetbb = mtransforms.Bbox.from_bounds(*target[nn])
        assert_array_almost_equal(b.bounds, targetbb.bounds, decimal=2)

    target = [150.0, 119.99999999999997, 930.0, 960.0]
    targetbb = mtransforms.Bbox.from_bounds(*target)
    assert_array_almost_equal(bbax.bounds, targetbb.bounds, decimal=2)

    target = [85.5138, 75.88888, 1021.11, 1017.11]
    targetbb = mtransforms.Bbox.from_bounds(*target)
    assert_array_almost_equal(bbtb.bounds, targetbb.bounds, decimal=2)

    # test that get_position roundtrips to get_window_extent
    axbb = ax.get_position().transformed(fig.transFigure).bounds
    assert_array_almost_equal(axbb, ax.get_window_extent().bounds, decimal=2)


def test_nodecorator():
    with rc_context({'_internal.classic_mode': False}):
        fig, ax = plt.subplots(dpi=200, figsize=(6, 6))
        fig.canvas.draw()
        ax.set(xticklabels=[], yticklabels=[])
        bbaxis, bbspines, bbax, bbtb = color_boxes(fig, ax)

    # test the axis bboxes
    for nn, b in enumerate(bbaxis):
        assert b is None

    target = [
        [150.0, 119.999, 930.0, 11.111],
        [150.0, 1080.0, 930.0, 0.0],
        [150.0, 119.9999, 11.111, 960.0],
        [1068.8888, 119.9999, 11.111, 960.0]
    ]
    for nn, b in enumerate(bbspines):
        targetbb = mtransforms.Bbox.from_bounds(*target[nn])
        assert_allclose(b.bounds, targetbb.bounds, atol=1e-2)

    target = [150.0, 119.99999999999997, 930.0, 960.0]
    targetbb = mtransforms.Bbox.from_bounds(*target)
    assert_allclose(bbax.bounds, targetbb.bounds, atol=1e-2)

    target = [150., 120., 930., 960.]
    targetbb = mtransforms.Bbox.from_bounds(*target)
    assert_allclose(bbtb.bounds, targetbb.bounds, atol=1e-2)


def test_displaced_spine():
    with rc_context({'_internal.classic_mode': False}):
        fig, ax = plt.subplots(dpi=200, figsize=(6, 6))
        ax.set(xticklabels=[], yticklabels=[])
        ax.spines.bottom.set_position(('axes', -0.1))
        fig.canvas.draw()
        bbaxis, bbspines, bbax, bbtb = color_boxes(fig, ax)

    targets = [
        [150., 24., 930., 11.111111],
        [150.0, 1080.0, 930.0, 0.0],
        [150.0, 119.9999, 11.111, 960.0],
        [1068.8888, 119.9999, 11.111, 960.0]
    ]
    for target, bbspine in zip(targets, bbspines):
        targetbb = mtransforms.Bbox.from_bounds(*target)
        assert_allclose(bbspine.bounds, targetbb.bounds, atol=1e-2)

    target = [150.0, 119.99999999999997, 930.0, 960.0]
    targetbb = mtransforms.Bbox.from_bounds(*target)
    assert_allclose(bbax.bounds, targetbb.bounds, atol=1e-2)

    target = [150., 24., 930., 1056.]
    targetbb = mtransforms.Bbox.from_bounds(*target)
    assert_allclose(bbtb.bounds, targetbb.bounds, atol=1e-2)


def test_tickdirs():
    """
    Switch the tickdirs and make sure the bboxes switch with them
    """
    targets = [[[150.0, 120.0, 930.0, 11.1111],
                [150.0, 120.0, 11.111, 960.0]],
               [[150.0, 108.8889, 930.0, 11.111111111111114],
                [138.889, 120, 11.111, 960.0]],
               [[150.0, 114.44444444444441, 930.0, 11.111111111111114],
                [144.44444444444446, 119.999, 11.111, 960.0]]]
    for dnum, dirs in enumerate(['in', 'out', 'inout']):
        with rc_context({'_internal.classic_mode': False}):
            fig, ax = plt.subplots(dpi=200, figsize=(6, 6))
            ax.tick_params(direction=dirs)
            fig.canvas.draw()
            bbaxis, bbspines, bbax, bbtb = color_boxes(fig, ax)
            for nn, num in enumerate([0, 2]):
                targetbb = mtransforms.Bbox.from_bounds(*targets[dnum][nn])
                assert_allclose(
                    bbspines[num].bounds, targetbb.bounds, atol=1e-2)


def test_minor_accountedfor():
    with rc_context({'_internal.classic_mode': False}):
        fig, ax = plt.subplots(dpi=200, figsize=(6, 6))
        fig.canvas.draw()
        ax.tick_params(which='both', direction='out')

        bbaxis, bbspines, bbax, bbtb = color_boxes(fig, ax)
        bbaxis, bbspines, bbax, bbtb = color_boxes(fig, ax)
        targets = [[150.0, 108.88888888888886, 930.0, 11.111111111111114],
                   [138.8889, 119.9999, 11.1111, 960.0]]
        for n in range(2):
            targetbb = mtransforms.Bbox.from_bounds(*targets[n])
            assert_allclose(
                bbspines[n * 2].bounds, targetbb.bounds, atol=1e-2)

        fig, ax = plt.subplots(dpi=200, figsize=(6, 6))
        fig.canvas.draw()
        ax.tick_params(which='both', direction='out')
        ax.minorticks_on()
        ax.tick_params(axis='both', which='minor', length=30)
        fig.canvas.draw()
        bbaxis, bbspines, bbax, bbtb = color_boxes(fig, ax)
        targets = [[150.0, 36.66666666666663, 930.0, 83.33333333333334],
                   [66.6667, 120.0, 83.3333, 960.0]]

        for n in range(2):
            targetbb = mtransforms.Bbox.from_bounds(*targets[n])
            assert_allclose(
                bbspines[n * 2].bounds, targetbb.bounds, atol=1e-2)


@check_figures_equal(extensions=["png"])
def test_axis_bool_arguments(fig_test, fig_ref):
    # Test if False and "off" give the same
    fig_test.add_subplot(211).axis(False)
    fig_ref.add_subplot(211).axis("off")
    # Test if True after False gives the same as "on"
    ax = fig_test.add_subplot(212)
    ax.axis(False)
    ax.axis(True)
    fig_ref.add_subplot(212).axis("on")


def test_axis_extent_arg():
    fig, ax = plt.subplots()
    xmin = 5
    xmax = 10
    ymin = 15
    ymax = 20
    extent = ax.axis([xmin, xmax, ymin, ymax])

    # test that the docstring is correct
    assert tuple(extent) == (xmin, xmax, ymin, ymax)

    # test that limits were set per the docstring
    assert (xmin, xmax) == ax.get_xlim()
    assert (ymin, ymax) == ax.get_ylim()


def test_axis_extent_arg2():
    # Same as test_axis_extent_arg, but with keyword arguments
    fig, ax = plt.subplots()
    xmin = 5
    xmax = 10
    ymin = 15
    ymax = 20
    extent = ax.axis(xmin=xmin, xmax=xmax, ymin=ymin, ymax=ymax)

    # test that the docstring is correct
    assert tuple(extent) == (xmin, xmax, ymin, ymax)

    # test that limits were set per the docstring
    assert (xmin, xmax) == ax.get_xlim()
    assert (ymin, ymax) == ax.get_ylim()


def test_hist_auto_bins():
    _, bins, _ = plt.hist([[1, 2, 3], [3, 4, 5, 6]], bins='auto')
    assert bins[0] <= 1
    assert bins[-1] >= 6


def test_hist_nan_data():
    fig, (ax1, ax2) = plt.subplots(2)

    data = [1, 2, 3]
    nan_data = data + [np.nan]

    bins, edges, _ = ax1.hist(data)
    with np.errstate(invalid='ignore'):
        nanbins, nanedges, _ = ax2.hist(nan_data)

    np.testing.assert_allclose(bins, nanbins)
    np.testing.assert_allclose(edges, nanedges)


def test_hist_range_and_density():
    _, bins, _ = plt.hist(np.random.rand(10), "auto",
                          range=(0, 1), density=True)
    assert bins[0] == 0
    assert bins[-1] == 1


def test_bar_errbar_zorder():
    # Check that the zorder of errorbars is always greater than the bar they
    # are plotted on
    fig, ax = plt.subplots()
    x = [1, 2, 3]
    barcont = ax.bar(x=x, height=x, yerr=x, capsize=5, zorder=3)

    data_line, caplines, barlinecols = barcont.errorbar.lines
    for bar in barcont.patches:
        for capline in caplines:
            assert capline.zorder > bar.zorder
        for barlinecol in barlinecols:
            assert barlinecol.zorder > bar.zorder


def test_set_ticks_inverted():
    fig, ax = plt.subplots()
    ax.invert_xaxis()
    ax.set_xticks([.3, .7])
    assert ax.get_xlim() == (1, 0)
    ax.set_xticks([-1])
    assert ax.get_xlim() == (1, -1)


def test_aspect_nonlinear_adjustable_box():
    fig = plt.figure(figsize=(10, 10))  # Square.

    ax = fig.add_subplot()
    ax.plot([.4, .6], [.4, .6])  # Set minpos to keep logit happy.
    ax.set(xscale="log", xlim=(1, 10),
           yscale="logit", ylim=(1/11, 1/1001),
           aspect=1, adjustable="box")
    ax.margins(0)
    pos = fig.transFigure.transform_bbox(ax.get_position())
    assert pos.height / pos.width == pytest.approx(2)


def test_aspect_nonlinear_adjustable_datalim():
    fig = plt.figure(figsize=(10, 10))  # Square.

    ax = fig.add_axes([.1, .1, .8, .8])  # Square.
    ax.plot([.4, .6], [.4, .6])  # Set minpos to keep logit happy.
    ax.set(xscale="log", xlim=(1, 100),
           yscale="logit", ylim=(1 / 101, 1 / 11),
           aspect=1, adjustable="datalim")
    ax.margins(0)
    ax.apply_aspect()

    assert ax.get_xlim() == pytest.approx([1*10**(1/2), 100/10**(1/2)])
    assert ax.get_ylim() == (1 / 101, 1 / 11)


def test_box_aspect():
    # Test if axes with box_aspect=1 has same dimensions
    # as axes with aspect equal and adjustable="box"

    fig1, ax1 = plt.subplots()
    axtwin = ax1.twinx()
    axtwin.plot([12, 344])

    ax1.set_box_aspect(1)
    assert ax1.get_box_aspect() == 1.0

    fig2, ax2 = plt.subplots()
    ax2.margins(0)
    ax2.plot([0, 2], [6, 8])
    ax2.set_aspect("equal", adjustable="box")

    fig1.canvas.draw()
    fig2.canvas.draw()

    bb1 = ax1.get_position()
    bbt = axtwin.get_position()
    bb2 = ax2.get_position()

    assert_array_equal(bb1.extents, bb2.extents)
    assert_array_equal(bbt.extents, bb2.extents)


def test_box_aspect_custom_position():
    # Test if axes with custom position and box_aspect
    # behaves the same independent of the order of setting those.

    fig1, ax1 = plt.subplots()
    ax1.set_position([0.1, 0.1, 0.9, 0.2])
    fig1.canvas.draw()
    ax1.set_box_aspect(1.)

    fig2, ax2 = plt.subplots()
    ax2.set_box_aspect(1.)
    fig2.canvas.draw()
    ax2.set_position([0.1, 0.1, 0.9, 0.2])

    fig1.canvas.draw()
    fig2.canvas.draw()

    bb1 = ax1.get_position()
    bb2 = ax2.get_position()

    assert_array_equal(bb1.extents, bb2.extents)


def test_bbox_aspect_axes_init():
    # Test that box_aspect can be given to axes init and produces
    # all equal square axes.
    fig, axs = plt.subplots(2, 3, subplot_kw=dict(box_aspect=1),
                            constrained_layout=True)
    fig.canvas.draw()
    renderer = fig.canvas.get_renderer()
    sizes = []
    for ax in axs.flat:
        bb = ax.get_window_extent(renderer)
        sizes.extend([bb.width, bb.height])

    assert_allclose(sizes, sizes[0])


def test_set_aspect_negative():
    fig, ax = plt.subplots()
    with pytest.raises(ValueError, match="must be finite and positive"):
        ax.set_aspect(-1)
    with pytest.raises(ValueError, match="must be finite and positive"):
        ax.set_aspect(0)
    with pytest.raises(ValueError, match="must be finite and positive"):
        ax.set_aspect(np.inf)
    with pytest.raises(ValueError, match="must be finite and positive"):
        ax.set_aspect(-np.inf)


def test_redraw_in_frame():
    fig, ax = plt.subplots(1, 1)
    ax.plot([1, 2, 3])
    fig.canvas.draw()
    ax.redraw_in_frame()


def test_invisible_axes_events():
    # invisible axes should not respond to events...
    fig, ax = plt.subplots()
    assert fig.canvas.inaxes((200, 200)) is not None
    ax.set_visible(False)
    assert fig.canvas.inaxes((200, 200)) is None


def test_xtickcolor_is_not_markercolor():
    plt.rcParams['lines.markeredgecolor'] = 'white'
    ax = plt.axes()
    ticks = ax.xaxis.get_major_ticks()
    for tick in ticks:
        assert tick.tick1line.get_markeredgecolor() != 'white'


def test_ytickcolor_is_not_markercolor():
    plt.rcParams['lines.markeredgecolor'] = 'white'
    ax = plt.axes()
    ticks = ax.yaxis.get_major_ticks()
    for tick in ticks:
        assert tick.tick1line.get_markeredgecolor() != 'white'


@pytest.mark.parametrize('axis', ('x', 'y'))
@pytest.mark.parametrize('auto', (True, False, None))
def test_unautoscale(axis, auto):
    fig, ax = plt.subplots()
    x = np.arange(100)
    y = np.linspace(-.1, .1, 100)
    ax.scatter(y, x)

    get_autoscale_on = getattr(ax, f'get_autoscale{axis}_on')
    set_lim = getattr(ax, f'set_{axis}lim')
    get_lim = getattr(ax, f'get_{axis}lim')

    post_auto = get_autoscale_on() if auto is None else auto

    set_lim((-0.5, 0.5), auto=auto)
    assert post_auto == get_autoscale_on()
    fig.canvas.draw()
    assert_array_equal(get_lim(), (-0.5, 0.5))


@check_figures_equal(extensions=["png"])
def test_polar_interpolation_steps_variable_r(fig_test, fig_ref):
    l, = fig_test.add_subplot(projection="polar").plot([0, np.pi/2], [1, 2])
    l.get_path()._interpolation_steps = 100
    fig_ref.add_subplot(projection="polar").plot(
        np.linspace(0, np.pi/2, 101), np.linspace(1, 2, 101))


@mpl.style.context('default')
def test_autoscale_tiny_sticky():
    fig, ax = plt.subplots()
    ax.bar(0, 1e-9)
    fig.canvas.draw()
    assert ax.get_ylim() == (0, 1.05e-9)


def test_xtickcolor_is_not_xticklabelcolor():
    plt.rcParams['xtick.color'] = 'yellow'
    plt.rcParams['xtick.labelcolor'] = 'blue'
    ax = plt.axes()
    ticks = ax.xaxis.get_major_ticks()
    for tick in ticks:
        assert tick.tick1line.get_color() == 'yellow'
        assert tick.label1.get_color() == 'blue'


def test_ytickcolor_is_not_yticklabelcolor():
    plt.rcParams['ytick.color'] = 'yellow'
    plt.rcParams['ytick.labelcolor'] = 'blue'
    ax = plt.axes()
    ticks = ax.yaxis.get_major_ticks()
    for tick in ticks:
        assert tick.tick1line.get_color() == 'yellow'
        assert tick.label1.get_color() == 'blue'


@pytest.mark.parametrize('size', [size for size in mfont_manager.font_scalings
                                  if size is not None] + [8, 10, 12])
@mpl.style.context('default')
def test_relative_ticklabel_sizes(size):
    mpl.rcParams['xtick.labelsize'] = size
    mpl.rcParams['ytick.labelsize'] = size
    fig, ax = plt.subplots()
    fig.canvas.draw()

    for name, axis in zip(['x', 'y'], [ax.xaxis, ax.yaxis]):
        for tick in axis.get_major_ticks():
            assert tick.label1.get_size() == axis._get_tick_label_size(name)


def test_multiplot_autoscale():
    fig = plt.figure()
    ax1, ax2 = fig.subplots(2, 1, sharex='all')
    ax1.scatter([1, 2, 3, 4], [2, 3, 2, 3])
    ax2.axhspan(-5, 5)
    xlim = ax1.get_xlim()
    assert np.allclose(xlim, [0.5, 4.5])


def test_sharing_does_not_link_positions():
    fig = plt.figure()
    ax0 = fig.add_subplot(221)
    ax1 = fig.add_axes([.6, .6, .3, .3], sharex=ax0)
    init_pos = ax1.get_position()
    fig.subplots_adjust(left=0)
    assert (ax1.get_position().get_points() == init_pos.get_points()).all()


@check_figures_equal(extensions=["pdf"])
def test_2dcolor_plot(fig_test, fig_ref):
    color = np.array([0.1, 0.2, 0.3])
    # plot with 1D-color:
    axs = fig_test.subplots(5)
    axs[0].plot([1, 2], [1, 2], c=color.reshape(-1))
    axs[1].scatter([1, 2], [1, 2], c=color.reshape(-1))
    axs[2].step([1, 2], [1, 2], c=color.reshape(-1))
    axs[3].hist(np.arange(10), color=color.reshape(-1))
    axs[4].bar(np.arange(10), np.arange(10), color=color.reshape(-1))
    # plot with 2D-color:
    axs = fig_ref.subplots(5)
    axs[0].plot([1, 2], [1, 2], c=color.reshape((1, -1)))
    axs[1].scatter([1, 2], [1, 2], c=color.reshape((1, -1)))
    axs[2].step([1, 2], [1, 2], c=color.reshape((1, -1)))
    axs[3].hist(np.arange(10), color=color.reshape((1, -1)))
    axs[4].bar(np.arange(10), np.arange(10), color=color.reshape((1, -1)))


@check_figures_equal(extensions=['png'])
def test_shared_axes_clear(fig_test, fig_ref):
    x = np.arange(0.0, 2*np.pi, 0.01)
    y = np.sin(x)

    axs = fig_ref.subplots(2, 2, sharex=True, sharey=True)
    for ax in axs.flat:
        ax.plot(x, y)

    axs = fig_test.subplots(2, 2, sharex=True, sharey=True)
    for ax in axs.flat:
        ax.clear()
        ax.plot(x, y)


def test_shared_axes_retick():
    fig, axs = plt.subplots(2, 2, sharex='all', sharey='all')

    for ax in axs.flat:
        ax.plot([0, 2], 'o-')

    axs[0, 0].set_xticks([-0.5, 0, 1, 1.5])  # should affect all axes xlims
    for ax in axs.flat:
        assert ax.get_xlim() == axs[0, 0].get_xlim()

    axs[0, 0].set_yticks([-0.5, 0, 2, 2.5])  # should affect all axes ylims
    for ax in axs.flat:
        assert ax.get_ylim() == axs[0, 0].get_ylim()


@pytest.mark.parametrize('ha', ['left', 'center', 'right'])
def test_ylabel_ha_with_position(ha):
    fig = Figure()
    ax = fig.subplots()
    ax.set_ylabel("test", y=1, ha=ha)
    ax.yaxis.set_label_position("right")
    assert ax.yaxis.get_label().get_ha() == ha


def test_bar_label_location_vertical():
    ax = plt.gca()
    xs, heights = [1, 2], [3, -4]
    rects = ax.bar(xs, heights)
    labels = ax.bar_label(rects)
    assert labels[0].xy == (xs[0], heights[0])
    assert labels[0].get_ha() == 'center'
    assert labels[0].get_va() == 'bottom'
    assert labels[1].xy == (xs[1], heights[1])
    assert labels[1].get_ha() == 'center'
    assert labels[1].get_va() == 'top'


def test_bar_label_location_vertical_yinverted():
    ax = plt.gca()
    ax.invert_yaxis()
    xs, heights = [1, 2], [3, -4]
    rects = ax.bar(xs, heights)
    labels = ax.bar_label(rects)
    assert labels[0].xy == (xs[0], heights[0])
    assert labels[0].get_ha() == 'center'
    assert labels[0].get_va() == 'top'
    assert labels[1].xy == (xs[1], heights[1])
    assert labels[1].get_ha() == 'center'
    assert labels[1].get_va() == 'bottom'


def test_bar_label_location_horizontal():
    ax = plt.gca()
    ys, widths = [1, 2], [3, -4]
    rects = ax.barh(ys, widths)
    labels = ax.bar_label(rects)
    assert labels[0].xy == (widths[0], ys[0])
    assert labels[0].get_ha() == 'left'
    assert labels[0].get_va() == 'center'
    assert labels[1].xy == (widths[1], ys[1])
    assert labels[1].get_ha() == 'right'
    assert labels[1].get_va() == 'center'


def test_bar_label_location_horizontal_yinverted():
    ax = plt.gca()
    ax.invert_yaxis()
    ys, widths = [1, 2], [3, -4]
    rects = ax.barh(ys, widths)
    labels = ax.bar_label(rects)
    assert labels[0].xy == (widths[0], ys[0])
    assert labels[0].get_ha() == 'left'
    assert labels[0].get_va() == 'center'
    assert labels[1].xy == (widths[1], ys[1])
    assert labels[1].get_ha() == 'right'
    assert labels[1].get_va() == 'center'


def test_bar_label_location_horizontal_xinverted():
    ax = plt.gca()
    ax.invert_xaxis()
    ys, widths = [1, 2], [3, -4]
    rects = ax.barh(ys, widths)
    labels = ax.bar_label(rects)
    assert labels[0].xy == (widths[0], ys[0])
    assert labels[0].get_ha() == 'right'
    assert labels[0].get_va() == 'center'
    assert labels[1].xy == (widths[1], ys[1])
    assert labels[1].get_ha() == 'left'
    assert labels[1].get_va() == 'center'


def test_bar_label_location_horizontal_xyinverted():
    ax = plt.gca()
    ax.invert_xaxis()
    ax.invert_yaxis()
    ys, widths = [1, 2], [3, -4]
    rects = ax.barh(ys, widths)
    labels = ax.bar_label(rects)
    assert labels[0].xy == (widths[0], ys[0])
    assert labels[0].get_ha() == 'right'
    assert labels[0].get_va() == 'center'
    assert labels[1].xy == (widths[1], ys[1])
    assert labels[1].get_ha() == 'left'
    assert labels[1].get_va() == 'center'


def test_bar_label_location_center():
    ax = plt.gca()
    ys, widths = [1, 2], [3, -4]
    rects = ax.barh(ys, widths)
    labels = ax.bar_label(rects, label_type='center')
    assert labels[0].xy == (0.5, 0.5)
    assert labels[0].get_ha() == 'center'
    assert labels[0].get_va() == 'center'
    assert labels[1].xy == (0.5, 0.5)
    assert labels[1].get_ha() == 'center'
    assert labels[1].get_va() == 'center'


@image_comparison(['test_centered_bar_label_nonlinear.svg'])
def test_centered_bar_label_nonlinear():
    _, ax = plt.subplots()
    bar_container = ax.barh(['c', 'b', 'a'], [1_000, 5_000, 7_000])
    ax.set_xscale('log')
    ax.set_xlim(1, None)
    ax.bar_label(bar_container, label_type='center')
    ax.set_axis_off()


def test_bar_label_location_errorbars():
    ax = plt.gca()
    xs, heights = [1, 2], [3, -4]
    rects = ax.bar(xs, heights, yerr=1)
    labels = ax.bar_label(rects)
    assert labels[0].xy == (xs[0], heights[0] + 1)
    assert labels[0].get_ha() == 'center'
    assert labels[0].get_va() == 'bottom'
    assert labels[1].xy == (xs[1], heights[1] - 1)
    assert labels[1].get_ha() == 'center'
    assert labels[1].get_va() == 'top'


@pytest.mark.parametrize('fmt', [
    '%.2f', '{:.2f}', '{:.2f}'.format
])
def test_bar_label_fmt(fmt):
    ax = plt.gca()
    rects = ax.bar([1, 2], [3, -4])
    labels = ax.bar_label(rects, fmt=fmt)
    assert labels[0].get_text() == '3.00'
    assert labels[1].get_text() == '-4.00'


def test_bar_label_fmt_error():
    ax = plt.gca()
    rects = ax.bar([1, 2], [3, -4])
    with pytest.raises(TypeError, match='str or callable'):
        _ = ax.bar_label(rects, fmt=10)


def test_bar_label_labels():
    ax = plt.gca()
    rects = ax.bar([1, 2], [3, -4])
    labels = ax.bar_label(rects, labels=['A', 'B'])
    assert labels[0].get_text() == 'A'
    assert labels[1].get_text() == 'B'


def test_bar_label_nan_ydata():
    ax = plt.gca()
    bars = ax.bar([2, 3], [np.nan, 1])
    labels = ax.bar_label(bars)
    assert [l.get_text() for l in labels] == ['', '1']
    assert labels[0].xy == (2, 0)
    assert labels[0].get_va() == 'bottom'


def test_bar_label_nan_ydata_inverted():
    ax = plt.gca()
    ax.yaxis_inverted()
    bars = ax.bar([2, 3], [np.nan, 1])
    labels = ax.bar_label(bars)
    assert [l.get_text() for l in labels] == ['', '1']
    assert labels[0].xy == (2, 0)
    assert labels[0].get_va() == 'bottom'


def test_nan_barlabels():
    fig, ax = plt.subplots()
    bars = ax.bar([1, 2, 3], [np.nan, 1, 2], yerr=[0.2, 0.4, 0.6])
    labels = ax.bar_label(bars)
    assert [l.get_text() for l in labels] == ['', '1', '2']
    assert np.allclose(ax.get_ylim(), (0.0, 3.0))

    fig, ax = plt.subplots()
    bars = ax.bar([1, 2, 3], [0, 1, 2], yerr=[0.2, np.nan, 0.6])
    labels = ax.bar_label(bars)
    assert [l.get_text() for l in labels] == ['0', '1', '2']
    assert np.allclose(ax.get_ylim(), (-0.5, 3.0))

    fig, ax = plt.subplots()
    bars = ax.bar([1, 2, 3], [np.nan, 1, 2], yerr=[np.nan, np.nan, 0.6])
    labels = ax.bar_label(bars)
    assert [l.get_text() for l in labels] == ['', '1', '2']
    assert np.allclose(ax.get_ylim(), (0.0, 3.0))


def test_patch_bounds():  # PR 19078
    fig, ax = plt.subplots()
    ax.add_patch(mpatches.Wedge((0, -1), 1.05, 60, 120, width=0.1))
    bot = 1.9*np.sin(15*np.pi/180)**2
    np.testing.assert_array_almost_equal_nulp(
        np.array((-0.525, -(bot+0.05), 1.05, bot+0.1)), ax.dataLim.bounds, 16)


@mpl.style.context('default')
def test_warn_ignored_scatter_kwargs():
    with pytest.warns(UserWarning,
                      match=r"You passed a edgecolor/edgecolors"):
        plt.scatter([0], [0], marker="+", s=500, facecolor="r", edgecolor="b")


def test_artist_sublists():
    fig, ax = plt.subplots()
    lines = [ax.plot(np.arange(i, i + 5))[0] for i in range(6)]
    col = ax.scatter(np.arange(5), np.arange(5))
    im = ax.imshow(np.zeros((5, 5)))
    patch = ax.add_patch(mpatches.Rectangle((0, 0), 5, 5))
    text = ax.text(0, 0, 'foo')

    # Get items, which should not be mixed.
    assert list(ax.collections) == [col]
    assert list(ax.images) == [im]
    assert list(ax.lines) == lines
    assert list(ax.patches) == [patch]
    assert not ax.tables
    assert list(ax.texts) == [text]

    # Get items should work like lists/tuple.
    assert ax.lines[0] is lines[0]
    assert ax.lines[-1] is lines[-1]
    with pytest.raises(IndexError, match='out of range'):
        ax.lines[len(lines) + 1]

    # Deleting items (multiple or single) should warn.
    with pytest.warns(MatplotlibDeprecationWarning,
                      match='modification of the Axes.lines property'):
        del ax.lines[-1]
    with pytest.warns(MatplotlibDeprecationWarning,
                      match='modification of the Axes.lines property'):
        del ax.lines[-1:]
    with pytest.warns(MatplotlibDeprecationWarning,
                      match='modification of the Axes.lines property'):
        del ax.lines[1:]
    with pytest.warns(MatplotlibDeprecationWarning,
                      match='modification of the Axes.lines property'):
        del ax.lines[0]

    # Lists should be empty after removing items.
    col.remove()
    assert not ax.collections
    im.remove()
    assert not ax.images
    patch.remove()
    assert not ax.patches
    text.remove()
    assert not ax.texts

    # Everything else should remain empty.
    assert not ax.lines
    assert not ax.tables

    with pytest.warns(MatplotlibDeprecationWarning,
                      match='modification of the Axes.texts property'):
        ax.texts.append(text)
    with pytest.warns(MatplotlibDeprecationWarning,
                      match='modification of the Axes.collections property'):
        ax.collections.append(col)
    with pytest.warns(MatplotlibDeprecationWarning,
                      match='modification of the Axes.images property'):
        ax.images.append(im)
    with pytest.warns(MatplotlibDeprecationWarning,
                      match='modification of the Axes.patches property'):
        ax.patches.append(patch)
    # verify things are back
    assert list(ax.collections) == [col]
    assert list(ax.images) == [im]
    assert list(ax.patches) == [patch]
    assert list(ax.texts) == [text]

    # Adding items should warn.
    with pytest.warns(MatplotlibDeprecationWarning,
                      match='modification of the Axes.lines property'):
        ax.lines.append(lines[-2])
    assert list(ax.lines) == [lines[-2]]
    with pytest.warns(MatplotlibDeprecationWarning,
                      match='modification of the Axes.lines property'):
        ax.lines.append(lines[-1])
    assert list(ax.lines) == lines[-2:]
    with pytest.warns(MatplotlibDeprecationWarning,
                      match='modification of the Axes.lines property'):
        ax.lines.insert(-2, lines[0])
    assert list(ax.lines) == [lines[0], lines[-2], lines[-1]]

    # Modifying items should warn.
    with pytest.warns(MatplotlibDeprecationWarning,
                      match='modification of the Axes.lines property'):
        ax.lines[0] = lines[0]
    assert list(ax.lines) == [lines[0], lines[-2], lines[-1]]
    with pytest.warns(MatplotlibDeprecationWarning,
                      match='modification of the Axes.lines property'):
        ax.lines[1:1] = lines[1:-2]
    assert list(ax.lines) == lines

    # Adding to other lists should produce a regular list.
    assert ax.lines + [1, 2, 3] == [*lines, 1, 2, 3]
    assert [1, 2, 3] + ax.lines == [1, 2, 3, *lines]

    for ln in ax.lines:
        ln.remove()
    assert len(ax.lines) == 0


def test_empty_line_plots():
    # Incompatible nr columns, plot "nothing"
    x = np.ones(10)
    y = np.ones((10, 0))
    _, ax = plt.subplots()
    line = ax.plot(x, y)
    assert len(line) == 0

    # Ensure plot([],[]) creates line
    _, ax = plt.subplots()
    line = ax.plot([], [])
    assert len(line) == 1


@pytest.mark.parametrize('fmt, match', (
    ("f", r"'f' is not a valid format string \(unrecognized character 'f'\)"),
    ("o+", r"'o\+' is not a valid format string \(two marker symbols\)"),
    (":-", r"':-' is not a valid format string \(two linestyle symbols\)"),
    ("rk", r"'rk' is not a valid format string \(two color symbols\)"),
    (":o-r", r"':o-r' is not a valid format string \(two linestyle symbols\)"),
))
@pytest.mark.parametrize("data", [None, {"string": range(3)}])
def test_plot_format_errors(fmt, match, data):
    fig, ax = plt.subplots()
    if data is not None:
        match = match.replace("not", "neither a data key nor")
    with pytest.raises(ValueError, match=r"\A" + match + r"\Z"):
        ax.plot("string", fmt, data=data)


def test_plot_format():
    fig, ax = plt.subplots()
    line = ax.plot([1, 2, 3], '1.0')
    assert line[0].get_color() == (1.0, 1.0, 1.0, 1.0)
    assert line[0].get_marker() == 'None'
    fig, ax = plt.subplots()
    line = ax.plot([1, 2, 3], '1')
    assert line[0].get_marker() == '1'
    fig, ax = plt.subplots()
    line = ax.plot([1, 2], [1, 2], '1.0', "1")
    fig.canvas.draw()
    assert line[0].get_color() == (1.0, 1.0, 1.0, 1.0)
    assert ax.get_yticklabels()[0].get_text() == '1'
    fig, ax = plt.subplots()
    line = ax.plot([1, 2], [1, 2], '1', "1.0")
    fig.canvas.draw()
    assert line[0].get_marker() == '1'
    assert ax.get_yticklabels()[0].get_text() == '1.0'
    fig, ax = plt.subplots()
    line = ax.plot([1, 2, 3], 'k3')
    assert line[0].get_marker() == '3'
    assert line[0].get_color() == 'k'


def test_automatic_legend():
    fig, ax = plt.subplots()
    ax.plot("a", "b", data={"d": 2})
    leg = ax.legend()
    fig.canvas.draw()
    assert leg.get_texts()[0].get_text() == 'a'
    assert ax.get_yticklabels()[0].get_text() == 'a'

    fig, ax = plt.subplots()
    ax.plot("a", "b", "c", data={"d": 2})
    leg = ax.legend()
    fig.canvas.draw()
    assert leg.get_texts()[0].get_text() == 'b'
    assert ax.get_xticklabels()[0].get_text() == 'a'
    assert ax.get_yticklabels()[0].get_text() == 'b'


def test_plot_errors():
    with pytest.raises(TypeError, match="plot got an unexpected keyword"):
        plt.plot([1, 2, 3], x=1)
    with pytest.raises(ValueError, match=r"plot\(\) with multiple groups"):
        plt.plot([1, 2, 3], [1, 2, 3], [2, 3, 4], [2, 3, 4], label=['1', '2'])
    with pytest.raises(ValueError, match="x and y must have same first"):
        plt.plot([1, 2, 3], [1])
    with pytest.raises(ValueError, match="x and y can be no greater than"):
        plt.plot(np.ones((2, 2, 2)))
    with pytest.raises(ValueError, match="Using arbitrary long args with"):
        plt.plot("a", "b", "c", "d", data={"a": 2})


def test_clim():
    ax = plt.figure().add_subplot()
    for plot_method in [
            partial(ax.scatter, range(3), range(3), c=range(3)),
            partial(ax.imshow, [[0, 1], [2, 3]]),
            partial(ax.pcolor,  [[0, 1], [2, 3]]),
            partial(ax.pcolormesh, [[0, 1], [2, 3]]),
            partial(ax.pcolorfast, [[0, 1], [2, 3]]),
    ]:
        clim = (7, 8)
        norm = plot_method(clim=clim).norm
        assert (norm.vmin, norm.vmax) == clim


def test_bezier_autoscale():
    # Check that bezier curves autoscale to their curves, and not their
    # control points
    verts = [[-1, 0],
             [0, -1],
             [1, 0],
             [1, 0]]
    codes = [mpath.Path.MOVETO,
             mpath.Path.CURVE3,
             mpath.Path.CURVE3,
             mpath.Path.CLOSEPOLY]
    p = mpath.Path(verts, codes)

    fig, ax = plt.subplots()
    ax.add_patch(mpatches.PathPatch(p))
    ax.autoscale()
    # Bottom ylim should be at the edge of the curve (-0.5), and not include
    # the control point (at -1)
    assert ax.get_ylim()[0] == -0.5


def test_small_autoscale():
    # Check that paths with small values autoscale correctly #24097.
    verts = np.array([
        [-5.45, 0.00], [-5.45, 0.00], [-5.29, 0.00], [-5.29, 0.00],
        [-5.13, 0.00], [-5.13, 0.00], [-4.97, 0.00], [-4.97, 0.00],
        [-4.81, 0.00], [-4.81, 0.00], [-4.65, 0.00], [-4.65, 0.00],
        [-4.49, 0.00], [-4.49, 0.00], [-4.33, 0.00], [-4.33, 0.00],
        [-4.17, 0.00], [-4.17, 0.00], [-4.01, 0.00], [-4.01, 0.00],
        [-3.85, 0.00], [-3.85, 0.00], [-3.69, 0.00], [-3.69, 0.00],
        [-3.53, 0.00], [-3.53, 0.00], [-3.37, 0.00], [-3.37, 0.00],
        [-3.21, 0.00], [-3.21, 0.01], [-3.05, 0.01], [-3.05, 0.01],
        [-2.89, 0.01], [-2.89, 0.01], [-2.73, 0.01], [-2.73, 0.02],
        [-2.57, 0.02], [-2.57, 0.04], [-2.41, 0.04], [-2.41, 0.04],
        [-2.25, 0.04], [-2.25, 0.06], [-2.09, 0.06], [-2.09, 0.08],
        [-1.93, 0.08], [-1.93, 0.10], [-1.77, 0.10], [-1.77, 0.12],
        [-1.61, 0.12], [-1.61, 0.14], [-1.45, 0.14], [-1.45, 0.17],
        [-1.30, 0.17], [-1.30, 0.19], [-1.14, 0.19], [-1.14, 0.22],
        [-0.98, 0.22], [-0.98, 0.25], [-0.82, 0.25], [-0.82, 0.27],
        [-0.66, 0.27], [-0.66, 0.29], [-0.50, 0.29], [-0.50, 0.30],
        [-0.34, 0.30], [-0.34, 0.32], [-0.18, 0.32], [-0.18, 0.33],
        [-0.02, 0.33], [-0.02, 0.32], [0.13, 0.32], [0.13, 0.33], [0.29, 0.33],
        [0.29, 0.31], [0.45, 0.31], [0.45, 0.30], [0.61, 0.30], [0.61, 0.28],
        [0.77, 0.28], [0.77, 0.25], [0.93, 0.25], [0.93, 0.22], [1.09, 0.22],
        [1.09, 0.19], [1.25, 0.19], [1.25, 0.17], [1.41, 0.17], [1.41, 0.15],
        [1.57, 0.15], [1.57, 0.12], [1.73, 0.12], [1.73, 0.10], [1.89, 0.10],
        [1.89, 0.08], [2.05, 0.08], [2.05, 0.07], [2.21, 0.07], [2.21, 0.05],
        [2.37, 0.05], [2.37, 0.04], [2.53, 0.04], [2.53, 0.02], [2.69, 0.02],
        [2.69, 0.02], [2.85, 0.02], [2.85, 0.01], [3.01, 0.01], [3.01, 0.01],
        [3.17, 0.01], [3.17, 0.00], [3.33, 0.00], [3.33, 0.00], [3.49, 0.00],
        [3.49, 0.00], [3.65, 0.00], [3.65, 0.00], [3.81, 0.00], [3.81, 0.00],
        [3.97, 0.00], [3.97, 0.00], [4.13, 0.00], [4.13, 0.00], [4.29, 0.00],
        [4.29, 0.00], [4.45, 0.00], [4.45, 0.00], [4.61, 0.00], [4.61, 0.00],
        [4.77, 0.00], [4.77, 0.00], [4.93, 0.00], [4.93, 0.00],
    ])

    minx = np.min(verts[:, 0])
    miny = np.min(verts[:, 1])
    maxx = np.max(verts[:, 0])
    maxy = np.max(verts[:, 1])

    p = mpath.Path(verts)

    fig, ax = plt.subplots()
    ax.add_patch(mpatches.PathPatch(p))
    ax.autoscale()

    assert ax.get_xlim()[0] <= minx
    assert ax.get_xlim()[1] >= maxx
    assert ax.get_ylim()[0] <= miny
    assert ax.get_ylim()[1] >= maxy


def test_get_xticklabel():
    fig, ax = plt.subplots()
    ax.plot(np.arange(10))
    for ind in range(10):
        assert ax.get_xticklabels()[ind].get_text() == f'{ind}'
        assert ax.get_yticklabels()[ind].get_text() == f'{ind}'


def test_bar_leading_nan():

    barx = np.arange(3, dtype=float)
    barheights = np.array([0.5, 1.5, 2.0])
    barstarts = np.array([0.77]*3)

    barx[0] = np.NaN

    fig, ax = plt.subplots()

    bars = ax.bar(barx, barheights, bottom=barstarts)

    hbars = ax.barh(barx, barheights, left=barstarts)

    for bar_set in (bars, hbars):
        # the first bar should have a nan in the location
        nanful, *rest = bar_set
        assert (~np.isfinite(nanful.xy)).any()
        assert np.isfinite(nanful.get_width())
        for b in rest:
            assert np.isfinite(b.xy).all()
            assert np.isfinite(b.get_width())


@check_figures_equal(extensions=["png"])
def test_bar_all_nan(fig_test, fig_ref):
    mpl.style.use("mpl20")
    ax_test = fig_test.subplots()
    ax_ref = fig_ref.subplots()

    ax_test.bar([np.nan], [np.nan])
    ax_test.bar([1], [1])

    ax_ref.bar([1], [1]).remove()
    ax_ref.bar([1], [1])


@image_comparison(["extent_units.png"], style="mpl20")
def test_extent_units():
    _, axs = plt.subplots(2, 2)
    date_first = np.datetime64('2020-01-01', 'D')
    date_last = np.datetime64('2020-01-11', 'D')
    arr = [[i+j for i in range(10)] for j in range(10)]

    axs[0, 0].set_title('Date extents on y axis')
    im = axs[0, 0].imshow(arr, origin='lower',
                          extent=[1, 11, date_first, date_last],
                          cmap=mpl.colormaps["plasma"])

    axs[0, 1].set_title('Date extents on x axis (Day of Jan 2020)')
    im = axs[0, 1].imshow(arr, origin='lower',
                          extent=[date_first, date_last, 1, 11],
                          cmap=mpl.colormaps["plasma"])
    axs[0, 1].xaxis.set_major_formatter(mdates.DateFormatter('%d'))

    im = axs[1, 0].imshow(arr, origin='lower',
                          extent=[date_first, date_last,
                                  date_first, date_last],
                          cmap=mpl.colormaps["plasma"])
    axs[1, 0].xaxis.set_major_formatter(mdates.DateFormatter('%d'))
    axs[1, 0].set(xlabel='Day of Jan 2020')

    im = axs[1, 1].imshow(arr, origin='lower',
                          cmap=mpl.colormaps["plasma"])
    im.set_extent([date_last, date_first, date_last, date_first])
    axs[1, 1].xaxis.set_major_formatter(mdates.DateFormatter('%d'))
    axs[1, 1].set(xlabel='Day of Jan 2020')

    with pytest.raises(ValueError,
                       match="set_extent did not consume all of the kwargs"):
        im.set_extent([2, 12, date_first, date_last], clip=False)<|MERGE_RESOLUTION|>--- conflicted
+++ resolved
@@ -6452,7 +6452,6 @@
     fig.canvas.draw()
 
 
-<<<<<<< HEAD
 def test_tick_apply_tickdir_deprecation():
     # Remove this test when the deprecation expires.
     import matplotlib.axis as maxis
@@ -6498,8 +6497,6 @@
     assert axis._minor_tick_kw == new_minor_style
 
 
-=======
->>>>>>> 3d6c3da8
 def test_axis_set_tick_params_labelsize_labelcolor():
     # Tests fix for issue 4346
     axis_1 = plt.subplot()
